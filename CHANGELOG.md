# Changelog

See [RELEASE](./RELEASE.md) for workflow instructions.

## Unreleased

### Improvements

<<<<<<< HEAD
* [#5911](https://github.com/spacemeshos/go-spacemesh/pull/5911) Avoid pulling poet proof multiple times in 1:N setups
=======
* [#5904](https://github.com/spacemeshos/go-spacemesh/pull/5904) Avoid repeated searching for positioning ATX in 1:N
>>>>>>> 93423ad5

## Release v1.5.1

### Improvements

* [#5896](https://github.com/spacemeshos/go-spacemesh/pull/5896) Increase supported number of ATXs to 4.5 Mio.

## Release v1.5.0

### Upgrade information

* [#5814](https://github.com/spacemeshos/go-spacemesh/pull/5814) Removed in-code local DB migrations.
  Updating to this version requires going through v1.4 first.

### Improvements

* [#5807](https://github.com/spacemeshos/go-spacemesh/pull/5807) Implement SMIP-0002: remove vesting vault cliff.

* [#5840](https://github.com/spacemeshos/go-spacemesh/pull/5840) Allow vaults to spend received (as well as vested)
coins. Fixes an oversight in the genesis VM implementation.

* [#5791](https://github.com/spacemeshos/go-spacemesh/pull/5791) Speed up ATX queries.
  This also fixes ambiguity of nonces for equivocating identities.

* [#5856](https://github.com/spacemeshos/go-spacemesh/pull/5856) Bump github.com/spacemeshos/api/release/go to v1.37.0.

## Release v1.4.6

### Improvements

* [#5839](https://github.com/spacemeshos/go-spacemesh/pull/5839) Fix a bug where nodes would stop agreeing on the order
  of TX within a block.

## Release v1.4.5

### Improvements

* [#5796](https://github.com/spacemeshos/go-spacemesh/pull/5796) Reject p2p messages containing invalid malfeasance proofs.

* [#5797](https://github.com/spacemeshos/go-spacemesh/pull/5797) Improve logging around ATX building process.

* [#5802](https://github.com/spacemeshos/go-spacemesh/pull/5802) Increase the number of supported ATX per epoch to 3.5 Mio.

* [#5803](https://github.com/spacemeshos/go-spacemesh/pull/5803) Fixed PoST verifiers autoscaling for 1:N setups.

* [#5815](https://github.com/spacemeshos/go-spacemesh/pull/5815) Add spread to the discovery advertisement interval.

* [#5819](https://github.com/spacemeshos/go-spacemesh/pull/5819) The node will now refuse connections from post services
  if no coinbase account is set.

## Release v1.4.4

### Improvements

* [#5777](https://github.com/spacemeshos/go-spacemesh/pull/5777) Adjusted GRPC keepalive parameters on node to allow
  pings every 60 seconds and send keepalive pings every 10 minutes if no activity from the client is observed.

## Release v1.4.3

### Improvements

* [#5753](https://github.com/spacemeshos/go-spacemesh/pull/5753) Fix for a possible segmentation fault in setups with
  remote post services when an identity does their initial proof.

* [#5755](https://github.com/spacemeshos/go-spacemesh/pull/5755) improve efficiency of downloading and applying blocks
  after ballots were counted.

* [#5761](https://github.com/spacemeshos/go-spacemesh/pull/5761) don't interrupt sync if ballots in a layer were
  ignored or rejected.

* [#5762](https://github.com/spacemeshos/go-spacemesh/pull/5762) Fix a bug where the node could get stuck in a loop
  when trying to fetch a block that is not in the mesh.

## Release v1.4.2

### Improvements

* [#5730](https://github.com/spacemeshos/go-spacemesh/pull/5730) Fixed a bug where the node behaves incorrectly when
  first started with supervised smeshing.

* [#5731](https://github.com/spacemeshos/go-spacemesh/pull/5731) The default listen address for `PostService` is now
  `127.0.0.1:0` instead of `127.0.0.1:9094`. This will ensure that a node binds the post service to a random free port
  and prevents multiple instances of the post service from binding to the same port.

* [#5735](https://github.com/spacemeshos/go-spacemesh/pull/5735) Don't hold database connections for long in fetcher
  streaming mode

* [#5736](https://github.com/spacemeshos/go-spacemesh/pull/5736) Fixed slow POST initialization on Windows.

* [#5738](https://github.com/spacemeshos/go-spacemesh/pull/5738) sql: fix epoch ATX ID cache deadlock

## Release v1.4.1

### Improvements

* [#5707](https://github.com/spacemeshos/go-spacemesh/pull/5707) Fix a race on closing a channel when the node is
  shutting down.

* [#5709](https://github.com/spacemeshos/go-spacemesh/pull/5709) Prevent users from accidentally deleting their keys,
  if they downgrade to v1.3.x and upgrade again.

* [#5710](https://github.com/spacemeshos/go-spacemesh/pull/5710) Node now checks the database version and will refuse to
  start if it is newer than expected.

* [#5562](https://github.com/spacemeshos/go-spacemesh/pull/5562) Add streaming mode for fetcher. This should lessen
  GC pressure during sync

* [#5684](https://github.com/spacemeshos/go-spacemesh/pull5684) Use separate fetcher protocol for active sets.
  This enables separate pacers for active set requests

* [#5718](https://github.com/spacemeshos/go-spacemesh/pull/5718) Sync malfeasance proofs continuously.

## Release v1.4.0

### Upgrade information

#### Post service endpoint

The post service now has its own endpoint separate from `grpc-private-listener`. The default for `grpc-post-listener`
is `127.0.0.1:9094`. In contrast to `grpc-tls-listener` this endpoint does not require setting up mTLS.

The post service cannot connect to `grpc-private-listener` anymore. If you are using a remote smeshing setup please
adjust your configuration accordingly. If you are using a remote setup with mTLS over a private network you can switch
to using `grpc-post-listener` to not require the overhead of mTLS. We however strongly recommend using an mTLS
encrypted connection between the post service and the node over insecure connections (e.g. over the Internet).

Smeshers using the default setup with a supervised post service do not need to make changes to their node configuration.

#### Fully migrated local state into `local.sql`

With this release the node has fully migrated its local state into `local.sql`. During the first start after the
upgrade the node will migrate the data from disk and store it in the database. This change also allows the PoST data
directory to be set to read only after the migration is complete, as the node will no longer write to it.

**NOTE:** To ensure a successful migration make sure that the config contains all PoETs your node is using.

#### New poets configuration

Upgrading requires changes in config and in CLI flags (if not using the default).

⚠ Users that use additional poet servers need to add their address and public key to one of the lists below,
depending on their configuration method.

##### CLI argument `--poet-server`

This argument was replaced by `--poet-servers` that take JSON-encoded array of poet server descriptors
(address, public key). The default value is

```json
[
  {
    "address": "https://mainnet-poet-0.spacemesh.network",
    "pubkey": "cFnqCS5oER7GOX576oPtahlxB/1y95aDibdK7RHQFVg="
  },
  {
    "address": "https://mainnet-poet-1.spacemesh.network",
    "pubkey": "Qh1efxY4YhoYBEXKPTiHJ/a7n1GsllRSyweQKO3j7m0="
  },
  {
    "address": "https://poet-110.spacemesh.network",
    "pubkey": "8Qqgid+37eyY7ik+EA47Nd5TrQjXolbv2Mdgir243No="
  },
  {
    "address": "https://poet-111.spacemesh.network",
    "pubkey": "caIV0Ym59L3RqbVAL6UrCPwr+z+lwe2TBj57QWnAgtM="
  },
  {
    "address": "https://poet-112.spacemesh.network",
    "pubkey": "5p/mPvmqhwdvf8U0GVrNq/9IN/HmZj5hCkFLAN04g1E="
  }
]
```

##### config.json

The existing field `poet-server` that accepted an array of addresses of poet servers
was replaced by a new field `poet-servers` that accepts an object containing an address and a public key.
The default configuration was adapted and doesn't need any action on the user's side. Users who
overwrite the `poet-server` field need to adapt their config accordingly. The default
configuration is as follows:

```json
{
  "main": {
    "poet-servers": [
      {
        "address": "https://mainnet-poet-0.spacemesh.network",
        "pubkey": "cFnqCS5oER7GOX576oPtahlxB/1y95aDibdK7RHQFVg="
      },
      {
        "address": "https://mainnet-poet-1.spacemesh.network",
        "pubkey": "Qh1efxY4YhoYBEXKPTiHJ/a7n1GsllRSyweQKO3j7m0="
      },
      {
        "address": "https://poet-110.spacemesh.network",
        "pubkey": "8Qqgid+37eyY7ik+EA47Nd5TrQjXolbv2Mdgir243No="
      },
      {
        "address": "https://poet-111.spacemesh.network",
        "pubkey": "caIV0Ym59L3RqbVAL6UrCPwr+z+lwe2TBj57QWnAgtM="
      },
      {
        "address": "https://poet-112.spacemesh.network",
        "pubkey": "5p/mPvmqhwdvf8U0GVrNq/9IN/HmZj5hCkFLAN04g1E="
      }
    ]
  }
}
```

#### Extend go-spacemesh with option to manage multiple identities/PoST services

**NOTE:** This is a new feature, not yet supported by Smapp and possibly subject to change. Please use with caution.

A node can now manage multiple identities and their life cycle. This reduces the amount of data that is needed to be
broadcasted / fetched from the network and reduces the amount of data that needs to be stored locally, because only one
database is needed for all identities instead of one for each.

To ensure you are eligible for rewards of any given identity, the associated PoST service must be running and connected
to the node during the cyclegap set in the node's configuration. After successfully broadcasting the ATX and registering
at a PoET server the PoST services can be stopped with only the node having to be online.

This change moves the private keys associated for an identity from the PoST data directory to the node's data directory
and into the folder `identities` (i.e. if `state.sql` is in folder `data` the keys will now be stored in `data/identities`).
The node will automatically migrate the `key.bin` file from the PoST data directory during the first startup and copy
it to the new location as `local.key`. The content of the file stays unchanged (= the private key of the identity hex-encoded).

##### Adding new identities/PoST services to a node

To add a new identity to a node, initialize PoST data with `postcli` and let it generate a new private key for you:

```shell
./postcli -provider=2 -numUnits=4 -datadir=/path/to/data \
    -commitmentAtxId=c230c51669d1fcd35860131e438e234726b2bd5f9adbbd91bd88a718e7e98ecb
```

Make sure to replace `provider` with your provider of choice and `numUnits` with the number of PoST units you want to
initialize. The `commitmentAtxId` is the commitment ATX ID for the identity you want to initialize. For details on the
usage of `postcli` please refer to [postcli README](https://github.com/spacemeshos/post/blob/develop/cmd/postcli/README.md).

During initialization `postcli` will generate a new private key and store it in the PoST data directory as `identity.key`.
Copy this file to your `data/identities` directory and rename it to `xxx.key` where `xxx` is a unique identifier for
the identity. The node will automatically pick up the new identity and manage its lifecycle after a restart.

Setup the `post-service` [binary](https://github.com/spacemeshos/post-rs/releases) or
[docker image](https://hub.docker.com/r/spacemeshos/post-service/tags) with the data and configure it to connect to your
node. For details refer to the [post-service README](https://github.com/spacemeshos/post-rs/blob/main/service/README.md).

##### Migrating existing identities/PoST services to a node

If you have multiple nodes running and want to migrate to use only one node for all identities:

1. Stop all nodes.
2. Convert the nodes to remote nodes by setting `smeshing-start` to `false` in the configuration/cli parameters and
   renaming the `local.key` file to a unique  name in the PoST data directory.
3. Use the `merge-nodes` CLI tool to merge your remote nodes into one. Follow the instructions of the tool to do so.
   It will copy your keys (as long as you gave all of them unique names) and merge your `local.sql` databases.
4. Start the node that you used as target for `merge-nodes` and is now managing the identities.
5. For every identity setup a post service to use the existing PoST data for that identity and connect to the node.
   For details refer to the [post-service README](https://github.com/spacemeshos/post-rs/blob/main/service/README.md).

**WARNING:** DO NOT run multiple nodes with the same identity at the same time! This will result in an equivocation
and permanent ineligibility for rewards.

### Highlights

* [#5599](https://github.com/spacemeshos/go-spacemesh/pull/5599) new atx sync that is less fragile to network failures.

  new atx sync will avoid blocking startup, and additionally will be running in background to ask peers for atxs.
  by default it does that every 4 hours by requesting known atxs from 2 peers. configuration can be adjusted by providing

```json
  {
    "syncer": {
      "atx-sync": {
        // interval and number of peers determine how much traffic node will spend for asking about known atxs.
        // for example in this configuration every 4 hours it will download known atxs from 2 peers.
        // with 2_000_000 atxs it will amount to ~128MB of traffic every 4 hours.
        "epoch-info-request-interval": "4h",
        "epoch-info-peers": 2,
        // number of retries to fetch any specific atx.
        "requests-limit": 20,
        // number of full atxs that will be downloaded in parallel.
        // you can try to tune this value up if sync will be slow.
        "atxs-batch": 1000,
        // atx sync progress will be reported when 10% of known atxs were downloaded, or every 20 minutes.
        // if it is too noisy tune them to your liking.
        "progress-every-fraction": 0.1,
        "progress-on-time": "20m"
      }
    }
  }
```

* [#5293](https://github.com/spacemeshos/go-spacemesh/pull/5293) change poet servers configuration
  The config now takes the poet server address and its public key. See the [Upgrade Information](#new-poets-configuration)
  for details.

* [#5390](https://github.com/spacemeshos/go-spacemesh/pull/5390)
  Distributed PoST verification.

  The nodes on the network can now choose to verify
  only a subset of labels in PoST proofs by choosing a K3 value lower than K2.
  If a node finds a proof invalid, it will report it to the network by
  creating a malfeasance proof. The malicious node will then be blacklisted by the network.

* [#5592](https://gihtub.com/spacemeshos/go-spacemesh/pull/5592)
  Extend node with option to have multiple PoST services connect. This allows users to run multiple PoST services,
  without the need to run multiple nodes. A node can now manage multiple identities and will manage the lifecycle of
  those identities.
  To collect rewards for every identity, the associated PoST service must be running and connected to the node during
  the cyclegap set in the node's configuration.

* [#5651](https://github.com/spacemeshos/go-spacemesh/pull/5651)
  New GRPC service `spacemesh.v1.PostInfoService.PostStates` allowing to check the status of
  PoST proving of all registered identities. It's useful for operators to figure out when
  post-services for each identity need to be up or can be shutdown.

  An example output:

  ```json
  {
    "states": [
      {
        "id": "874uW9N/y0PwUXxJ8Kb8Q2Yd+sqhpGJYkLbjlkIz5Ig=",
        "state": "IDLE",
        "name": "post0.key"
      },
      {
        "id": "sBq/pHUHtzczY1quuG2muPGkksfVldwnH0M/eUPc3qE=",
        "state": "PROVING",
        "name": "post1.key"
      }
    ]
  }
  ```

* [#5685](https://github.com/spacemeshos/go-spacemesh/pull/5685) A new tool `merge-nodes` was added to the repository
  and release artifact. It can be used to merge multiple nodes into one. This is useful for users that have multiple
  nodes running and want to migrate to use only one node for all identities. See the
  [Upgrade Information](#migrating-existing-identitiespost-services-to-a-node) for details.

### Features

* [#5678](https://github.com/spacemeshos/go-spacemesh/pull/5678) API to for changing log level without restarting a
  node. Examples:

  > grpcurl -plaintext -d '{"module": "sync", "level": "debug"}' 127.0.0.1:9093 spacemesh.v1.DebugService.ChangeLogLevel
  > grpcurl -plaintext -d '{"module": "*", "level": "debug"}' 127.0.0.1:9093 spacemesh.v1.DebugService.ChangeLogLevel

  "*" will replace log level for all known modules, expect that some of them will spam too much.
* [#5612](https://github.com/spacemeshos/go-spacemesh/pull/5612)
  Add relay command for running dedicated relay nodes

### Improvements

* [#5641](https://github.com/spacemeshos/go-spacemesh/pull/5641) Rename `node_state.sql` to `local.sql`.

  To avoid confusion with the `state.sql` database, the `node_state.sql` database has been renamed to `local.sql`.

* [#5219](https://github.com/spacemeshos/go-spacemesh/pull/5219) Migrate data from `nipost_builder_state.bin` to `local.sql`.

  The node will automatically migrate the data from disk and store it in the database. The migration will take place at the
  first startup after the upgrade.

* [#5418](https://github.com/spacemeshos/go-spacemesh/pull/5418) Add `grpc-post-listener` to separate post service from
  `grpc-private-listener` and not require mTLS for the post service.

* [#5465](https://github.com/spacemeshos/go-spacemesh/pull/5465)
  Add an option to cache SQL query results. This is useful for nodes with high peer counts.

  If you are not using a remote post service you do not need to adjust anything. If you are using a remote setup
  make sure your post service now connects to `grpc-post-listener` instead of `grpc-private-listener`. If you are
  connecting to a remote post service over the internet we strongly recommend using mTLS via `grpc-tls-listener`.
* [#5601](https://github.com/spacemeshos/go-spacemesh/pull/5601) measure latency from all requests in sync
  This improves peers selection logic, mainly to prevent asking slow peers for collection of atxs, which often blocks sync.

* [5602](https://github.com/spacemeshos/go-spacemesh/pull/5602) Optimize client side of fetcher to avoid encoding when
  not needed.

* [5561](https://github.com/spacemeshos/go-spacemesh/pull/5561) Reuse atxdata in Tortoise to optimize memory usage.

## Release v1.3.11

### Improvements

* [#5586](https://github.com/spacemeshos/go-spacemesh/pull/5586)
  Do not try to publish proofs for malicious ATXs during sync.
  Publishing is blocked during sync because `Syncer::ListenToATXGossip()` returns false, and thus every malicious ATX being
  synced was causing an error resulting in an interruption of sync.

* [#5603](https://github.com/spacemeshos/go-spacemesh/pull/5603)
  Do not try to sync over transient (relayed) connections. This fixes
  possible sync issues when hole punching is enabled.

* [#5618](https://github.com/spacemeshos/go-spacemesh/pull/5618)
  Add index on ATXs that makes epoch ATX requests faster

* [#5619](https://github.com/spacemeshos/go-spacemesh/pull/5619)
  Updated data structures to support the network with up to 2.2 unique smesher identities.

## Release v1.3.10

### Improvements

* [#5564](https://github.com/spacemeshos/go-spacemesh/pull/5564) Use decaying tags for fetch peers. This prevents
  libp2p's Connection Manager from breaking sync.

* [#5522](https://github.com/spacemeshos/go-spacemesh/pull/5522) Disable mesh agreement sync protocol.
  It reduces number of requests for historical activation ids.

* [#5571](https://github.com/spacemeshos/go-spacemesh/pull/5571) Adjust to 2.2M ATXs

## Release v1.3.9

### Improvements

* [#5530](https://github.com/spacemeshos/go-spacemesh/pull/5530)
  Adjusted cache sizes for the increased number of ATXs on the network.

* [#5511](https://github.com/spacemeshos/go-spacemesh/pull/5511)
  Fix dialing peers on their private IPs, which was causing "portscan" complaints.

## Release v1.3.8

### Features

* [#5517](https://github.com/spacemeshos/go-spacemesh/pull/5517)
  Added a flag `--smeshing-opts-verifying-disable` and a config parameter `smeshing-opts-verifying-disable`
  meant for disabling verifying POST in incoming ATXs on private nodes.
  The verification should be performed by the public node instead.

### Improvements

* [#5441](https://github.com/spacemeshos/go-spacemesh/pull/5441)
  Fix possible nil-pointer dereference in blocks.Generator.

* [#5512](https://github.com/spacemeshos/go-spacemesh/pull/5512)
  Increase EpochActiveSet limit to 1.5M to prepare for 1M+ ATXs.

* [#5515](https://github.com/spacemeshos/go-spacemesh/pull/5515)
  Increase fetcher limit to 60MiB to prepare for 1M+ ATXs.

* [#5518](https://github.com/spacemeshos/go-spacemesh/pull/5518) In rare cases the node could create a malfeasance
  proof against itself. This is now prevented.

## Release v1.3.7

### Improvements

* [#5502](https://github.com/spacemeshos/go-spacemesh/pull/5502)
  Increase limits of p2p messages to compensate for the increased number of nodes on the network.

## Release v1.3.6

### Improvements

* [#5479](https://github.com/spacemeshos/go-spacemesh/pull/5486)
  p2p: make AutoNAT service limits configurable. This helps with AutoNAT dialback to determine
  nodes' reachability status.

* [#5490](https://github.com/spacemeshos/go-spacemesh/pull/5490)
  The path in `smeshing-opts-datadir` used to be resolved relative to the location of the `service` binary when running
  the node in supervised mode. This is no longer the case. The path is now resolved relative to the current working
  directory.

* [#5489](https://github.com/spacemeshos/go-spacemesh/pull/5489)
  Fix problem in POST proving where too many files were opened at the same time.

* [#5498](https://github.com/spacemeshos/go-spacemesh/pull/5498)
  Reduce the default number of CPU cores that are used for verifying incoming ATXs to half of the available cores.

* [#5462](https://github.com/spacemeshos/go-spacemesh/pull/5462) Add separate metric for failed p2p server requests

* [#5464](https://github.com/spacemeshos/go-spacemesh/pull/5464) Make fetch request timeout configurable.

* [#5463](https://github.com/spacemeshos/go-spacemesh/pull/5463)
  Adjust deadline during long reads and writes, reducing "i/o deadline exceeded" errors.

* [#5494](https://github.com/spacemeshos/go-spacemesh/pull/5494)
  Make routing discovery more configurable and less spammy by default.
* [#5511](https://github.com/spacemeshos/go-spacemesh/pull/5511)
  Fix dialing peers on their private IPs, which was causing "portscan" complaints.

## Release v1.3.5

### Improvements

* [#5470](https://github.com/spacemeshos/go-spacemesh/pull/5470)
  Fixed a bug in event reporting where the node reports a disconnection from the PoST service as a "PoST failed" event.
  Disconnections cannot be avoided completely and do not interrupt the PoST proofing process. As long as the PoST
  service reconnects within a reasonable time, the node will continue to operate normally without reporting any errors
  via the event API.

  Users of a remote setup should make sure that the PoST service is actually running and can reach the node. Observe
  the log of both apps for indications of a connection problem.

## Release v1.3.4

### Improvements

* [#5467](https://github.com/spacemeshos/go-spacemesh/pull/5467)
  Fix a bug that could cause ATX sync to stall because of exhausted limit of concurrent requests for dependencies.
  Fetching dependencies of an ATX is not limited anymore.

## Release v1.3.3

### Improvements

* [#5442](https://github.com/spacemeshos/go-spacemesh/pull/5442)
  Limit concurrent requests for ATXs to reduce usage of memory and p2p streams.

* [#5394](https://github.com/spacemeshos/go-spacemesh/pull/5394) Add rowid to tables with inefficient clustered indices.
  This reduces database size and improves its performance.

* [#5334](https://github.com/spacemeshos/go-spacemesh/pull/5334) Hotfix for API queries for activations.
  Two API endpoints (`MeshService.{AccountMeshDataQuery,LayersQuery}`) were broken because they attempt to read
  all activation data for an epoch. As the number of activations per epoch has grown, this brute force query (i.e.,
  without appropriate database indices) became very expensive and could cause the node to hang and consume an enormous
  amount of resources. This hotfix removes all activation data from these endpoints so that they still work for
  querying other data. It also modifies `LayersQuery` to not return any _ineffective_ transactions in blocks, since
  there's currently no way to distinguish between effective and ineffective transactions using the API.

* [#5417](https://github.com/spacemeshos/go-spacemesh/pull/5417)
  Prioritize verifying own ATX's PoST.

* [#5423](https://github.com/spacemeshos/go-spacemesh/pull/5423)
  Wait to be ATX-synced before selecting the commitment ATX for initialization.
  Also, remove unnecessary wait for ATXs to be synced before beginning initialization if
  the commitment ATX is already selected.

## Release v1.3.2

### Improvements

* [#5432](https://github.com/spacemeshos/go-spacemesh/pull/5419) Fixed a possible race that is caused by a node
  processing the same bootstrapped active set twice.

## Release v1.3.1

### Improvements

* [#5419](https://github.com/spacemeshos/go-spacemesh/pull/5419) Fixed `0.0.0.0` not being a valid listen address for
  `grpc-private-listener`.

* [#5424](https://github.com/spacemeshos/go-spacemesh/pull/5424) Further increased limits for message sizes and caches
  to compensate for the increased number of nodes on the network.

## Release v1.3

### Upgrade information

This release is not backwards compatible with v1.2.x. Upgrading will migrate local state to a new database.
The migration will take place at the first startup after the upgrade. Be aware that after a successful upgrade
downgrading isn't supported and might result in at least one epoch of missed rewards. See change #5207 for more
information.

This release is the first step towards separating PoST from the node. Proof generation is now done via a dedicated
service. This service is started automatically by the node and is shut down when the node shuts down. In most
setups this should work out of the box, but if you are running into issues please check the README.md file
for more information on how to configure the node to work with the PoST service.

### Highlights

### Features

### Improvements

* [#5091](https://github.com/spacemeshos/go-spacemesh/pull/5091) Separating PoST from the node into its own service.

* [#5061](https://github.com/spacemeshos/go-spacemesh/pull/5061) Proof generation is now done via a dedicated service
  instead of the node.

* [#5154](https://github.com/spacemeshos/go-spacemesh/pull/5154) Enable TLS connections between node and PoST service.

  PoST proofs are now done via a dedicated process / service that the node communicates with via gRPC. Smapp users can
  continue to smesh as they used to. The node will automatically start the PoST service when it starts and will shut it
  down when it shuts down.

* [#5171](https://github.com/spacemeshos/go-spacemesh/pull/5171) Set minimal active set according to the observed number
  of atxs.

  It will prevent ballots that under report observed atxs from spamming the network. It doesn't have impact on rewards.

* [#5169](https://github.com/spacemeshos/go-spacemesh/pull/5169) Support pruning activesets.

  As of epoch 6 activesets storage size is about ~1.5GB. They are not useful after verifying eligibilities
  for ballots in the current epoch and can be pruned.

  Pruning will be enabled starting from epoch 8, e.g in epoch 8 we will prune all activesets for epochs 7 and below.
  We should also run an archival node that doesn't prune them. To disable pruning we should configure

  ```json
  "main": {
    "prune-activesets-from": 4294967295
  }
  ```

* [#5189](https://github.com/spacemeshos/go-spacemesh/pull/5189) Removed deprecated "Best Provider" option for initialization.

  With v1.1.0 (<https://github.com/spacemeshos/go-spacemesh/releases/tag/v1.1.0>) selecting `-1` as `smeshing-opts-provider`
  has been deprecated. This option has now been removed. Nodes that already finished initialization can leave this setting
  empty, as it is not required any more to be set when no initialization is performed. For nodes that have not yet created
  their initial proof the operator has to specify which provider to use. For Smapp users this is done automatically by
  Smapp, users that do not use Smapp may use `postcli -printProviders` (<https://github.com/spacemeshos/post/releases>)
  to list their OpenCL providers and associated IDs.

* [#5207](https://github.com/spacemeshos/go-spacemesh/pull/5207) Move the NiPoST state of a node into a new node-local database.

  The node now uses 2 databases: `state.sql` which holds the node's view on the global state of the network and `node_state.sql`
  which holds ephemeral data of the node.

  With this change `post.bin` and `nipost_challenge.bin` files are no longer used. The node will automatically migrate
  the data from disk and store it in the database. The migration will take place during the first startup after the upgrade.
  If you want to downgrade to a version before v1.3.0 you will need to restore `state.sql` as well as `post.bin` and
  `nipost_challenge.bin` from a backup and do so before the end of the PoET round in which you upgraded. Otherwise the node
  will not be able to participate in consensus and will miss at least one epoch of rewards.

* [#5209](https://github.com/spacemeshos/go-spacemesh/pull/5209) Removed API to update poet servers from SmesherService.

* [#5276](https://github.com/spacemeshos/go-spacemesh/pull/5276) Removed the option to configure API services per endpoint.
  The public listener exposes the following services: "debug", "global", "mesh", "transaction", "node", "activation"
  The private listener exposes the following services: "admin", "smesher", "post"
  The mTLS listener exposes only the "post" service.

* [#5199](https://github.com/spacemeshos/go-spacemesh/pull/5199) Adds smesherID to rewards table. Historically rewards
  were keyed by (coinbase, layer). Now the primary key has changed to (smesherID, layer), which allows querying rewards
  by any subset of layer, smesherID, and coinbase. While this change does add smesherID to existing API endpoints
  (`GlobalStateService.{AccountDataQuery,AccountDataStream,GlobalStateStream}`), it does not yet expose an endpoint to
  query rewards by smesherID. Additionally, it does not re-index old data. Rewards will contain smesherID going forward,
  but to refresh data for all rewards, a node will have to delete its database and resync from genesis.

* [#5329](https://github.com/spacemeshos/go-spacemesh/pull/5329) P2P decentralization improvements. Added support for QUIC
  transport and DHT routing discovery for finding peers and relays. Also, added the `ping-peers` feature which is useful
  during connectivity troubleshooting. `static-relays` feature can be used to provide a static list of circuit v2 relays
  nodes when automatic relay discovery is not desired. All of the relay server resource settings are now configurable. Most
  of the new functionality is disabled by default unless explicitly enabled in the config via `enable-routing-discovery`,
  `routing-discovery-advertise`, `enable-quic-transport`, `static-relays` and `ping-peers` options in the `p2p` config
  section. The non-conditional changes include values/provides support on all of the nodes, which will enable DHT to
  function efficiently for routing discovery.

* [#5367](https://github.com/spacemeshos/go-spacemesh/pull/5367) Add `no-main-override` toplevel config option and
  `--no-main-override` CLI option that makes it possible to run "nomain" builds on mainnet.

* [#5384](https://github.com/spacemeshos/go-spacemesh/pull/5384) to improve network stability and performance allow the
  active set to be set in advance for an epoch. This allows the network to start consensus on the first layer of an epoch.

## Release v1.2.13

### Improvements

* [#5384](https://github.com/spacemeshos/go-spacemesh/pull/5384) to improve network stability and performance allow the
  active set to be set in advance for an epoch.

## Release v1.2.12

### Improvements

* [#5373](https://github.com/spacemeshos/go-spacemesh/pull/5373) automatic scaling of post verifying workers to a lower
  value (1 by default) when POST proving starts. The workers are scaled up when POST proving finishes.

* [#5382](https://github.com/spacemeshos/go-spacemesh/pull/5382) avoid processing same (gossiped/fetched) ATX many times
  in parallel

## Release v1.2.11

### Improvements

* increased the max response data size in p2p to 40MiB

## Release v1.2.10

### Improvements

* further increased cache sizes and p2p timeouts to compensate for the increased number of nodes on the network.

* [#5329](https://github.com/spacemeshos/go-spacemesh/pull/5329) P2P decentralization improvements. Added support for QUIC
  transport and DHT routing discovery for finding peers and relays. Also, added the `ping-peers` feature which is useful
  during connectivity troubleshooting. `static-relays` feature can be used to provide a static list of circuit v2 relays
  nodes when automatic relay discovery is not desired. All of the relay server resource settings are now configurable. Most
  of the new functionality is disabled by default unless explicitly enabled in the config via `enable-routing-discovery`,
  `routing-discovery-advertise`, `enable-quic-transport`, `static-relays` and `ping-peers` options in the `p2p` config
  section. The non-conditional changes include values/provides support on all of the nodes, which will enable DHT to
  function efficiently for routing discovery.

## Release v1.2.9

### Improvements

* increased default cache sizes to improve disk IO and queue sizes for gossip to better handle the increasing number of
  nodes on the network.

## Release v1.2.8

### Improvements

* cherry picked migrations for active sets to enable easier pruning in the future

## Release v1.2.7

### Improvements

* [#5289](https://github.com/spacemeshos/go-spacemesh/pull/5289) build active set from activations received on time

  should decrease the state growth at the start of the epoch because of number of unique activets.

* [#5291](https://github.com/spacemeshos/go-spacemesh/pull/5291) parametrize queue size and throttle limits in gossip

* reduce log level for "atx omitted from active set"

* [#5302](https://github.com/spacemeshos/go-spacemesh/pull/5302) improvements in transaction validation

## Release v1.2.6

### Improvements

* [#5263](https://github.com/spacemeshos/go-spacemesh/pull/5263) randomize peer selection
  without this change node can get stuck after restart on requesting data from peer that is misbehaving.
  log below will be printed repeatedly:

  > 2023-11-15T08:00:17.937+0100 INFO fd68b.sync syncing atx from genesis

* [#5264](https://github.com/spacemeshos/go-spacemesh/pull/5264) increase limits related to activations

  some of the limits were hardcoded and didn't account for growth in atx number.
  this change is not required for node to work correct in the next epoch, but will be required later.

## Release v1.2.5

### Improvements

* [#5247](https://github.com/spacemeshos/go-spacemesh/pull/5247) exits cleanly without misleading spamming

Fixes a bug that would spam with misleading log on exit, such as below:

  > 2023-11-09T11:13:27.835-0600 ERROR e524f.hare failed to update weakcoin {"node_id":
  "e524fce96f0a87140ba895b56a2e37e29581075302778a05dd146f4b74fce72e", "module": "hare", "lid": 0, "error":
  "set weak coin 0: database: no free connection"}

## Release v1.2.4

### Upgrade information

This release enables hare3 on testnet networks. And schedules planned upgrade on mainnet.
Network will have downtime if majority of nodes don't upgrade before layer 35117.
Starting at layer 35117 network is expected to start using hare3, which reduces total bandwidth
requirements.

## Release v1.2.2

### Improvements

* [#5118](https://github.com/spacemeshos/go-spacemesh/pull/5118) reduce number of tortoise results returned after recovery.

  this is hotfix for a bug introduced in v1.2.0. in rare conditions node may loop with the following warning:

  > 2023-10-02T15:28:14.002+0200 WARN fd68b.sync mesh failed to process layer from sync {"node_id":
  "fd68b9397572556c2f329f3e5af2faf23aef85dbbbb7e38447fae2f4ef38899f", "module": "sync", "sessionId":
  "29422935-68d6-47d1-87a8-02293aa181f3", "layer_id": 23104, "errmsg": "requested layer 8063 is before evicted 13102",
  "name": "sync"}

* [#5109](https://github.com/spacemeshos/go-spacemesh/pull/5109) Limit number of layers that tortoise needs to read on startup.

  Bounds the time required to restart a node.

* [#5138](https://github.com/spacemeshos/go-spacemesh/pull/5138) Bump poet to v0.9.7

  The submit proof of work should now be up to 40% faster thanks to [code optimization](https://github.com/spacemeshos/poet/pull/419).

* [#5143](https://github.com/spacemeshos/go-spacemesh/pull/5143) Select good peers for sync requests.

  The change improves initial sync speed and any sync protocol requests required during consensus.

## v1.2.0

### Upgrade information

This upgrade is incompatible with versions older than v1.1.6.

At the start of the upgrade, mesh data will be pruned and compacted/vacuumed. Pruning takes longer for
nodes that joined the network earlier. For 1-week-old nodes, it takes ~20 minutes. for 3-week-old
nodes it takes ~40 minutes. The vacuum operation takes ~5 minutes and requires extra disk space
to complete successfully. If the size of state.sql is 25 GiB at the beginning of upgrade, the WAL file
(state.sql-wal) will grow to 25 GiB and then drop to 0 when the vacuum is complete. The node will resume
its normal startup routine after the pruning and vacuum is complete. The final size of state.sql is
expected to be ~1.5 GiB.

A new config `poet-request-timeout` has been added, that defines the timeout for requesting PoET proofs.
It defaults to 9 minutes so there is enough time to retry if the request fails.

Config option and flag `p2p-disable-legacy-discovery` is dropped. DHT has been the only p2p discovery
mechanism since release v1.1.2.

Support for old certificate sync protocol is dropped. This update is incompatible with v1.0.x series.

### Features

* [#5031](https://github.com/spacemeshos/go-spacemesh/pull/5031) Nodes will also fetch from PoET 112 for round 4 if they
  were able to register to PoET 110.
* [#5067](https://github.com/spacemeshos/go-spacemesh/pull/5067) dbstat virtual table can be read periodically to collect
  table/index sizes.

In order to enable provide following configuration:

```json
"main": {
    "db-size-metering-interval": "10m"
}
```

### Improvements

* [#4998](https://github.com/spacemeshos/go-spacemesh/pull/4998) First phase of state size reduction.
  Ephemeral data are deleted and state compacted at the time of upgrade. In steady-state, data is pruned periodically.
* [#5021](https://github.com/spacemeshos/go-spacemesh/pull/5021) Drop support for old certificate sync protocol.
* [#5024](https://github.com/spacemeshos/go-spacemesh/pull/5024) Active set will be saved in state separately from ballots.
* [#5032](https://github.com/spacemeshos/go-spacemesh/pull/5032) Activeset data pruned from ballots.
* [#5035](https://github.com/spacemeshos/go-spacemesh/pull/5035) Fix possible nil pointer panic when node fails to persist
  nipost builder state.
* [#5079](https://github.com/spacemeshos/go-spacemesh/pull/5079) increase atx cache to 50 000 to reduce disk reads.
* [#5083](https://github.com/spacemeshos/go-spacemesh/pull/5083) Disable beacon protocol temporarily.

## v1.1.5

### Upgrade information

It is critical for most nodes in the network to use v1.1.5 when layer 20 000 starts. Starting from that layer
active set will not be gossipped together with proposals. That was the main network bottleneck in epoch 4.

### Features

* [#4969](https://github.com/spacemeshos/go-spacemesh/pull/4969) Nodes will also fetch from PoET 111 for round 3 if they
  were able to register to PoET 110.

### Improvements

* [#4965](https://github.com/spacemeshos/go-spacemesh/pull/4965) Updates to PoST:
  * Prevent errors when shutting down the node that can result in a crash
  * `postdata_metadata.json` is now updated atomically to prevent corruption of the file.
* [#4956](https://github.com/spacemeshos/go-spacemesh/pull/4956) Active set is will not be gossipped in every proposal.
  Active set usually contains list of atxs that targets current epoch. As the number of atxs grows this object grows as well.
* [#4993](https://github.com/spacemeshos/go-spacemesh/pull/4993) Drop proposals after generating a block. This limits
  growth of the state.

## v1.1.4

### Upgrade information

### Highlights

### Features

* [#4765](https://github.com/spacemeshos/go-spacemesh/pull/4765) hare 3 consensus protocol.

Replacement for original version of hare. Won't be enabled on mainnet for now.
Otherwise protocol uses significantly less traffic (at least x20), and will allow
to set lower expected latency in the network, eventually reducing layer time.

### Improvements

* [#4879](https://github.com/spacemeshos/go-spacemesh/pull/4879) Makes majority calculation weighted for optimistic filtering.
The network will start using the new algorithm at layer 18_000 (2023-09-14 20:00:00 +0000 UTC)
* [#4923](https://github.com/spacemeshos/go-spacemesh/pull/4923) Faster ballot eligibility validation. Improves sync speed.
* [#4934](https://github.com/spacemeshos/go-spacemesh/pull/4934) Ensure state is synced before participating in tortoise
  consensus.
* [#4939](https://github.com/spacemeshos/go-spacemesh/pull/4939) Make sure to fetch data from peers that are already connected.
* [#4936](https://github.com/spacemeshos/go-spacemesh/pull/4936) Use correct hare active set after node was synced.
  Otherwise applied layer may lag slightly behind the rest.

## v1.1.2

### Upgrade information

Legacy discovery protocol was removed in [#4836](https://github.com/spacemeshos/go-spacemesh/pull/4836).
Config option and flag `p2p-disable-legacy-discovery` is noop, and will be completely removed in future versions.

### Highlights

With [#4893](https://github.com/spacemeshos/go-spacemesh/pull/4893) Nodes are given more time to publish an ATX
Nodes still need to publish an ATX before the new PoET round starts (within 12h on mainnet) to make it into the
next PoET round, but if they miss that deadline they will now continue to publish an ATX to receive rewards for
the upcoming epoch and skip one after that.

### Features

* [#4845](https://github.com/spacemeshos/go-spacemesh/pull/4845) API to fetch opened connections.

> grpcurl -plaintext 127.0.0.1:9093 spacemesh.v1.AdminService.PeerInfoStream

```json
{
  "id": "12D3KooWEcgADBR4zHirw7YAt6nUtCNhbPWkB2fnHAemnG5cGf2n",
  "connections": [
    {
      "address": "/ip4/46.4.81.145/tcp/5001",
      "uptime": "1359.186975782s",
      "outbound": true
    }
  ]
}
{
  "id": "12D3KooWHK5m83sNj2eNMJMGAngcS9gBja27ho83t79Q2CD4iRjQ",
  "connections": [
    {
      "address": "/ip4/34.86.244.124/tcp/5000",
      "uptime": "1108.414456262s",
      "outbound": true
    }
  ],
  "tags": [
    "bootnode"
  ]
}
```

* [4795](https://github.com/spacemeshos/go-spacemesh/pull/4795) p2p: add ip4/ip6 blocklists

Doesn't affect direct peers. In order to disable:

```json
{
  "p2p": {
    "ip4-blocklist": [],
    "ip6-blocklist": []
  }
}
```

### Improvements

* [#4882](https://github.com/spacemeshos/go-spacemesh/pull/4882) Increase cache size and parametrize datastore.
* [#4887](https://github.com/spacemeshos/go-spacemesh/pull/4887) Fixed crashes on API call.
* [#4871](https://github.com/spacemeshos/go-spacemesh/pull/4871) Add jitter to spread out requests to get poet proof and
  submit challenge
* [#4988](https://github.com/spacemeshos/go-spacemesh/pull/4988) Improve logging around communication with PoET services<|MERGE_RESOLUTION|>--- conflicted
+++ resolved
@@ -6,11 +6,9 @@
 
 ### Improvements
 
-<<<<<<< HEAD
+* [#5904](https://github.com/spacemeshos/go-spacemesh/pull/5904) Avoid repeated searching for positioning ATX in 1:N
+
 * [#5911](https://github.com/spacemeshos/go-spacemesh/pull/5911) Avoid pulling poet proof multiple times in 1:N setups
-=======
-* [#5904](https://github.com/spacemeshos/go-spacemesh/pull/5904) Avoid repeated searching for positioning ATX in 1:N
->>>>>>> 93423ad5
 
 ## Release v1.5.1
 
