package api

import (
	"flag"
	"github.com/grpc-ecosystem/grpc-gateway/runtime"
	"github.com/spacemeshos/go-spacemesh/api/config"
	"github.com/spacemeshos/go-spacemesh/log"
	"golang.org/x/net/context"
	"google.golang.org/grpc"
	"net/http"
	"strconv"

	gw "github.com/spacemeshos/go-spacemesh/api/pb"
)

// JSONHTTPServer is a JSON http server providing the Spacemesh API.
// It is implemented using a grpc-gateway. See https://github.com/grpc-ecosystem/grpc-gateway .
type JSONHTTPServer struct {
	Port   uint
	server *http.Server
	ctx    context.Context
	stop   chan bool
}

<<<<<<< HEAD
func NewJsonHttpServer() *JsonHttpServer {
	return &JsonHttpServer{Port: uint(config.ConfigValues.JsonServerPort)}
=======
// NewJSONHTTPServer creates a new json http server.
func NewJSONHTTPServer() *JSONHTTPServer {
	return &JSONHTTPServer{Port: config.ConfigValues.JSONServerPort, stop: make(chan bool)}
>>>>>>> 99726813
}

// StopService stops the server.
func (s JSONHTTPServer) StopService() {
	log.Info("Stopping json-http service...")
	s.stop <- true
}

// Listens on gracefully stopping the server in the same routine.
func (s JSONHTTPServer) listenStop() {
	<-s.stop
	log.Info("Shutting down json API server...")
	if err := s.server.Shutdown(s.ctx); err != nil {
		log.Error("Error during shutdown json API server : %v", err)
	}
}

// StartService starts the json api server and listens for status (started, stopped).
func (s JSONHTTPServer) StartService(status chan bool) {
	go s.startInternal(status)
}

func (s JSONHTTPServer) startInternal(status chan bool) {
	ctx := context.Background()
	ctx, cancel := context.WithCancel(ctx)
	defer cancel()
	s.ctx = ctx

	mux := runtime.NewServeMux()
	opts := []grpc.DialOption{grpc.WithInsecure()}

	// register the http server on the local grpc server
	portStr := strconv.Itoa(int(config.ConfigValues.GrpcServerPort))
	echoEndpoint := flag.String("api_endpoint", "localhost:"+portStr, "endpoint of api grpc service")

	if err := gw.RegisterSpaceMeshServiceHandlerFromEndpoint(ctx, mux, *echoEndpoint, opts); err != nil {
		log.Error("failed to register http endpoint with grpc", err)
	}

	addr := ":" + strconv.Itoa(int(s.Port))

	log.Info("json API listening on port %d", s.Port)

	go func() { s.listenStop() }()

	if status != nil {
		status <- true
	}

	s.server = &http.Server{Addr: addr, Handler: mux}
	err := s.server.ListenAndServe()

	if err != nil {
		log.Info("listen and serve stopped with status. %v", err)
	}

	if status != nil {
		status <- true
	}
}<|MERGE_RESOLUTION|>--- conflicted
+++ resolved
@@ -22,14 +22,9 @@
 	stop   chan bool
 }
 
-<<<<<<< HEAD
-func NewJsonHttpServer() *JsonHttpServer {
-	return &JsonHttpServer{Port: uint(config.ConfigValues.JsonServerPort)}
-=======
 // NewJSONHTTPServer creates a new json http server.
 func NewJSONHTTPServer() *JSONHTTPServer {
-	return &JSONHTTPServer{Port: config.ConfigValues.JSONServerPort, stop: make(chan bool)}
->>>>>>> 99726813
+	return &JSONHTTPServer{Port: uint(config.ConfigValues.JSONServerPort), stop: make(chan bool)}
 }
 
 // StopService stops the server.
