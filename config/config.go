--- conflicted
+++ resolved
@@ -46,52 +46,28 @@
 // Config defines the top level configuration for a spacemesh node.
 type Config struct {
 	BaseConfig      `mapstructure:"main"`
-<<<<<<< HEAD
-	Genesis         *GenesisConfig                  `mapstructure:"genesis"`
-	PublicMetrics   PublicMetrics                   `mapstructure:"public-metrics"`
-	Tortoise        tortoise.Config                 `mapstructure:"tortoise"`
-	P2P             p2p.Config                      `mapstructure:"p2p"`
-	API             grpcserver.Config               `mapstructure:"api"`
-	HARE3           hare3.Config                    `mapstructure:"hare3"`
-	HareEligibility eligConfig.Config               `mapstructure:"hare-eligibility"`
-	Certificate     blocks.CertConfig               `mapstructure:"certificate"`
-	Beacon          beacon.Config                   `mapstructure:"beacon"`
-	TIME            timeConfig.TimeConfig           `mapstructure:"time"`
-	VM              vm.Config                       `mapstructure:"vm"`
-	POST            activation.PostConfig           `mapstructure:"post"`
-	POSTService     activation.PostSupervisorConfig `mapstructure:"post-service"`
-	POET            activation.PoetConfig           `mapstructure:"poet"`
-	SMESHING        SmeshingConfig                  `mapstructure:"smeshing"`
-	LOGGING         LoggerConfig                    `mapstructure:"logging"`
-	FETCH           fetch.Config                    `mapstructure:"fetch"`
-	Bootstrap       bootstrap.Config                `mapstructure:"bootstrap"`
-	Sync            syncer.Config                   `mapstructure:"syncer"`
-	Recovery        checkpoint.Config               `mapstructure:"recovery"`
-	Cache           datastore.Config                `mapstructure:"cache"`
-	Certifier       activation.CertifierConfig      `mapstructure:"certifier"`
-=======
-	Genesis         *GenesisConfig        `mapstructure:"genesis"`
-	PublicMetrics   PublicMetrics         `mapstructure:"public-metrics"`
-	Tortoise        tortoise.Config       `mapstructure:"tortoise"`
-	P2P             p2p.Config            `mapstructure:"p2p"`
-	API             grpcserver.Config     `mapstructure:"api"`
-	HARE3           hare3.Config          `mapstructure:"hare3"`
-	HareEligibility eligConfig.Config     `mapstructure:"hare-eligibility"`
-	Certificate     blocks.CertConfig     `mapstructure:"certificate"`
-	Beacon          beacon.Config         `mapstructure:"beacon"`
-	TIME            timeConfig.TimeConfig `mapstructure:"time"`
-	VM              vm.Config             `mapstructure:"vm"`
-	POST            activation.PostConfig `mapstructure:"post"`
+	Genesis         *GenesisConfig             `mapstructure:"genesis"`
+	PublicMetrics   PublicMetrics              `mapstructure:"public-metrics"`
+	Tortoise        tortoise.Config            `mapstructure:"tortoise"`
+	P2P             p2p.Config                 `mapstructure:"p2p"`
+	API             grpcserver.Config          `mapstructure:"api"`
+	HARE3           hare3.Config               `mapstructure:"hare3"`
+	HareEligibility eligConfig.Config          `mapstructure:"hare-eligibility"`
+	Certificate     blocks.CertConfig          `mapstructure:"certificate"`
+	Beacon          beacon.Config              `mapstructure:"beacon"`
+	TIME            timeConfig.TimeConfig      `mapstructure:"time"`
+	VM              vm.Config                  `mapstructure:"vm"`
+	POET            activation.PoetConfig      `mapstructure:"poet"`
+	SMESHING        SmeshingConfig             `mapstructure:"smeshing"`
+	LOGGING         LoggerConfig               `mapstructure:"logging"`
+	FETCH           fetch.Config               `mapstructure:"fetch"`
+	Bootstrap       bootstrap.Config           `mapstructure:"bootstrap"`
+	Sync            syncer.Config              `mapstructure:"syncer"`
+	Recovery        checkpoint.Config          `mapstructure:"recovery"`
+	Cache           datastore.Config           `mapstructure:"cache"`
+	Certifier       activation.CertifierConfig `mapstructure:"certifier"`
+	POST            activation.PostConfig      `mapstructure:"post"`
 	POSTService     activation.PostSupervisorConfig
-	POET            activation.PoetConfig `mapstructure:"poet"`
-	SMESHING        SmeshingConfig        `mapstructure:"smeshing"`
-	LOGGING         LoggerConfig          `mapstructure:"logging"`
-	FETCH           fetch.Config          `mapstructure:"fetch"`
-	Bootstrap       bootstrap.Config      `mapstructure:"bootstrap"`
-	Sync            syncer.Config         `mapstructure:"syncer"`
-	Recovery        checkpoint.Config     `mapstructure:"recovery"`
-	Cache           datastore.Config      `mapstructure:"cache"`
->>>>>>> a553f809
 }
 
 // DataDir returns the absolute path to use for the node's data. This is the tilde-expanded path given in the config
