--- conflicted
+++ resolved
@@ -33,12 +33,7 @@
 
 	cacheSize = 1000
 
-<<<<<<< HEAD
-	LayersPeer     = 3
-	RedundantPeers = 20
-=======
 	RedundantPeers = 5
->>>>>>> defb1ea6
 )
 
 var (
