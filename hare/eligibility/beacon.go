--- conflicted
+++ resolved
@@ -26,17 +26,10 @@
 
 // NewBeacon returns a new beacon
 // confidenceParam is the number of layers that the Beacon assumes for consensus view.
-<<<<<<< HEAD
-func NewBeacon(beaconGetter blocks.BeaconGetter, confidenceParam uint16, logger log.Log) *Beacon {
+func NewBeacon(beaconGetter blocks.BeaconGetter, confidenceParam uint32, logger log.Log) *Beacon {
 	c, err := lru.New(activesCacheSize)
 	if err != nil {
 		logger.With().Panic("could not create lru cache", log.Err(err))
-=======
-func NewBeacon(beaconGetter blocks.BeaconGetter, confidenceParam uint32, logger log.Log) *Beacon {
-	c, e := lru.New(activesCacheSize)
-	if e != nil {
-		logger.Panic("could not create lru cache, err: %v", e)
->>>>>>> 1455be64
 	}
 	return &Beacon{
 		beaconGetter:    beaconGetter,
