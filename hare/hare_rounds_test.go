--- conflicted
+++ resolved
@@ -83,16 +83,10 @@
 func (h *testHare) LayerBlockIds(layer types.LayerID) ([]types.BlockID, error) {
 	return h.layers(layer, h)
 }
-<<<<<<< HEAD
-func (h *testHare) RecordCoinflip(ctx context.Context, layerID types.LayerID, coinflip bool) {
-	panic("implement me")
-}
 func (h *testHare) InvalidateLayer(ctx context.Context, layerID types.LayerID) {
 	panic("implement me")
 }
-=======
 func (h *testHare) RecordCoinflip(ctx context.Context, layerID types.LayerID, coinflip bool) {}
->>>>>>> c895993c
 
 func createTestHare(tcfg config.Config, layersCh chan types.LayerID, p2p NetworkService, rolacle Rolacle, name string, bp meshProvider) *Hare {
 	ed := signing.NewEdSigner()
