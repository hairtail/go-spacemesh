package server

import (
	"bufio"
	"context"
	"encoding/binary"
	"errors"
	"fmt"
	"io"
	"time"

	"github.com/libp2p/go-libp2p/core/network"
	"github.com/libp2p/go-libp2p/core/peer"
	"github.com/libp2p/go-libp2p/core/protocol"
	"github.com/multiformats/go-varint"
	"golang.org/x/sync/errgroup"
	"golang.org/x/time/rate"

	"github.com/spacemeshos/go-spacemesh/codec"
	"github.com/spacemeshos/go-spacemesh/log"
)

// ErrNotConnected is returned when peer is not connected.
var ErrNotConnected = errors.New("peer is not connected")

// Opt is a type to configure a server.
type Opt func(s *Server)

// WithTimeout configures stream timeout.
// The requests are terminated when no data is received or sent for
// the specified duration.
func WithTimeout(timeout time.Duration) Opt {
	return func(s *Server) {
		s.timeout = timeout
	}
}

// WithHardTimeout configures the hard timeout for requests.
// Requests are terminated if they take longer than the specified
// duration.
func WithHardTimeout(timeout time.Duration) Opt {
	return func(s *Server) {
		s.hardTimeout = timeout
	}
}

// WithLog configures logger for the server.
func WithLog(log log.Log) Opt {
	return func(s *Server) {
		s.logger = log
	}
}

func WithRequestSizeLimit(limit int) Opt {
	return func(s *Server) {
		s.requestLimit = limit
	}
}

// WithMetrics will enable metrics collection in the server.
func WithMetrics() Opt {
	return func(s *Server) {
		s.metrics = newTracker(s.protocol)
	}
}

// WithQueueSize parametrize number of message that will be kept in queue
// and eventually processed by server. Otherwise stream is closed immediately.
//
// Size of the queue should be set to account for maximum expected latency, such as if expected latency is 10s
// and server processes 1000 requests per second size should be 100.
//
// Defaults to 100.
func WithQueueSize(size int) Opt {
	return func(s *Server) {
		s.queueSize = size
	}
}

// WithRequestsPerInterval parametrizes server rate limit to limit maximum amount of bandwidth
// that this handler can consume.
//
// Defaults to 100 requests per second.
func WithRequestsPerInterval(n int, interval time.Duration) Opt {
	return func(s *Server) {
		s.requestsPerInterval = n
		s.interval = interval
	}
}

// Handler is the handler to be defined by the application.
type Handler func(context.Context, []byte) ([]byte, error)

//go:generate scalegen -types Response

// Response is a server response.
type Response struct {
	Data  []byte `scale:"max=62914560"` // 60 MiB
	Error string `scale:"max=1024"`     // TODO(mafa): make error code instead of string
}

// Server for the Handler.
type Server struct {
	logger              log.Log
	protocol            string
	handler             Handler
	timeout             time.Duration
	hardTimeout         time.Duration
	requestLimit        int
	queueSize           int
	requestsPerInterval int
	interval            time.Duration

	metrics *tracker // metrics can be nil

	h Host
}

// New server for the handler.
func New(h Host, proto string, handler Handler, opts ...Opt) *Server {
	srv := &Server{
		logger:              log.NewNop(),
		protocol:            proto,
		handler:             handler,
		h:                   h,
		timeout:             25 * time.Second,
		hardTimeout:         5 * time.Minute,
		requestLimit:        10240,
		queueSize:           1000,
		requestsPerInterval: 100,
		interval:            time.Second,
	}
	for _, opt := range opts {
		opt(srv)
	}
	return srv
}

type request struct {
	stream   network.Stream
	received time.Time
}

func (s *Server) Run(ctx context.Context) error {
	limit := rate.NewLimiter(rate.Every(s.interval/time.Duration(s.requestsPerInterval)), s.requestsPerInterval)
	queue := make(chan request, s.queueSize)
	if s.metrics != nil {
		s.metrics.targetQueue.Set(float64(s.queueSize))
		s.metrics.targetRps.Set(float64(limit.Limit()))
	}
	s.h.SetStreamHandler(protocol.ID(s.protocol), func(stream network.Stream) {
		select {
		case queue <- request{stream: stream, received: time.Now()}:
			if s.metrics != nil {
				s.metrics.queue.Set(float64(len(queue)))
				s.metrics.accepted.Inc()
			}
		default:
			if s.metrics != nil {
				s.metrics.dropped.Inc()
			}
			stream.Close()
		}
	})

	var eg errgroup.Group
	eg.SetLimit(s.queueSize)
	for {
		select {
		case <-ctx.Done():
			eg.Wait()
			return nil
		case req := <-queue:
			if err := limit.Wait(ctx); err != nil {
				eg.Wait()
				return nil
			}
			eg.Go(func() error {
				ok := s.queueHandler(ctx, req.stream)
				if s.metrics != nil {
					s.metrics.serverLatency.Observe(time.Since(req.received).Seconds())
					if ok {
						s.metrics.completed.Inc()
					} else {
						s.metrics.failed.Inc()
					}
				}
				return nil
			})
		}
	}
}

func (s *Server) queueHandler(ctx context.Context, stream network.Stream) bool {
	defer stream.Close()
	defer stream.SetDeadline(time.Time{})
	dadj := newDeadlineAdjuster(stream, s.timeout, s.hardTimeout)
	rd := bufio.NewReader(dadj)
	size, err := varint.ReadUvarint(rd)
	if err != nil {
		s.logger.With().Debug("initial read failed",
			log.String("protocol", s.protocol),
			log.Stringer("remotePeer", stream.Conn().RemotePeer()),
			log.Stringer("remoteMultiaddr", stream.Conn().RemoteMultiaddr()),
			log.Err(err),
		)
		return false
	}
	if size > uint64(s.requestLimit) {
		s.logger.With().Warning("request limit overflow",
			log.String("protocol", s.protocol),
			log.Stringer("remotePeer", stream.Conn().RemotePeer()),
			log.Stringer("remoteMultiaddr", stream.Conn().RemoteMultiaddr()),
			log.Int("limit", s.requestLimit),
			log.Uint64("request", size),
		)
		stream.Conn().Close()
		return false
	}
	buf := make([]byte, size)
	_, err = io.ReadFull(rd, buf)
	if err != nil {
		s.logger.With().Debug("error reading request",
			log.String("protocol", s.protocol),
			log.Stringer("remotePeer", stream.Conn().RemotePeer()),
			log.Stringer("remoteMultiaddr", stream.Conn().RemoteMultiaddr()),
			log.Err(err),
		)
		return false
	}
	start := time.Now()
	buf, err = s.handler(log.WithNewRequestID(ctx), buf)
	s.logger.With().Debug("protocol handler execution time",
		log.String("protocol", s.protocol),
		log.Stringer("remotePeer", stream.Conn().RemotePeer()),
		log.Stringer("remoteMultiaddr", stream.Conn().RemoteMultiaddr()),
		log.Duration("duration", time.Since(start)),
	)
	var resp Response
	if err != nil {
		s.logger.With().Debug("handler reported error",
			log.String("protocol", s.protocol),
			log.Stringer("remotePeer", stream.Conn().RemotePeer()),
			log.Stringer("remoteMultiaddr", stream.Conn().RemoteMultiaddr()),
			log.Err(err),
		)
		resp.Error = err.Error()
	} else {
		resp.Data = buf
	}

	wr := bufio.NewWriter(dadj)
	if _, err := codec.EncodeTo(wr, &resp); err != nil {
		s.logger.With().Warning(
			"failed to write response",
			log.String("protocol", s.protocol),
			log.Stringer("remotePeer", stream.Conn().RemotePeer()),
			log.Stringer("remoteMultiaddr", stream.Conn().RemoteMultiaddr()),
			log.Int("resp.Data len", len(resp.Data)),
			log.Int("resp.Error len", len(resp.Error)),
			log.Err(err),
		)
		return false
	}
	if err := wr.Flush(); err != nil {
		s.logger.With().Warning("failed to flush stream",
			log.String("protocol", s.protocol),
			log.Stringer("remotePeer", stream.Conn().RemotePeer()),
			log.Stringer("remoteMultiaddr", stream.Conn().RemoteMultiaddr()),
			log.Err(err))
		return false
	}

	return true
}

// Request sends a binary request to the peer. Request is executed in the background, one of the callbacks
// is guaranteed to be called on success/error.
func (s *Server) Request(ctx context.Context, pid peer.ID, req []byte) ([]byte, error) {
	start := time.Now()
	if len(req) > s.requestLimit {
		return nil, fmt.Errorf("request length (%d) is longer than limit %d", len(req), s.requestLimit)
	}
	if s.h.Network().Connectedness(pid) != network.Connected {
		return nil, fmt.Errorf("%w: %s", ErrNotConnected, pid)
	}
<<<<<<< HEAD
	data, err := s.request(ctx, pid, req)
	s.logger.WithContext(ctx).With().Debug("request execution time",
		log.String("protocol", s.protocol),
		log.Duration("duration", time.Since(start)),
		log.Err(err),
	)

	took := time.Since(start).Seconds()
	switch {
	case s.metrics == nil:
	case err != nil:
		s.metrics.clientLatencyFailure.Observe(took)
		return nil, err
	case len(data.Error) > 0:
		s.metrics.clientLatencyFailure.Observe(took)
		return nil, errors.New(data.Error)
	default:
		s.metrics.clientLatency.Observe(took)
	}
	return data.Data, nil
=======
	go func() {
		data, err := s.request(ctx, pid, req)
		if err != nil {
			failure(err)
		} else if len(data.Error) > 0 {
			failure(errors.New(data.Error))
		} else {
			resp(data.Data)
		}
		s.logger.WithContext(ctx).With().Debug("request execution time",
			log.String("protocol", s.protocol),
			log.Duration("duration", time.Since(start)),
			log.Err(err),
		)
		switch {
		case s.metrics == nil:
			return
		case err != nil:
			s.metrics.clientFailed.Inc()
			s.metrics.clientLatencyFailure.Observe(time.Since(start).Seconds())
		case len(data.Error) > 0:
			s.metrics.clientServerError.Inc()
			s.metrics.clientLatency.Observe(time.Since(start).Seconds())
		case err == nil:
			s.metrics.clientSucceeded.Inc()
			s.metrics.clientLatency.Observe(time.Since(start).Seconds())
		}
	}()
	return nil
>>>>>>> 9260b266
}

func (s *Server) request(ctx context.Context, pid peer.ID, req []byte) (*Response, error) {
	ctx, cancel := context.WithTimeout(ctx, s.timeout)
	defer cancel()

	var stream network.Stream
	stream, err := s.h.NewStream(
		network.WithNoDial(ctx, "existing connection"),
		pid,
		protocol.ID(s.protocol),
	)
	if err != nil {
		return nil, err
	}
	defer stream.Close()
	defer stream.SetDeadline(time.Time{})
	dadj := newDeadlineAdjuster(stream, s.timeout, s.hardTimeout)

	wr := bufio.NewWriter(dadj)
	sz := make([]byte, binary.MaxVarintLen64)
	n := binary.PutUvarint(sz, uint64(len(req)))
	if _, err := wr.Write(sz[:n]); err != nil {
		return nil, fmt.Errorf("peer %s address %s: %w",
			pid, stream.Conn().RemoteMultiaddr(), err)
	}
	if _, err := wr.Write(req); err != nil {
		return nil, fmt.Errorf("peer %s address %s: %w",
			pid, stream.Conn().RemoteMultiaddr(), err)
	}
	if err := wr.Flush(); err != nil {
		return nil, fmt.Errorf("peer %s address %s: %w",
			pid, stream.Conn().RemoteMultiaddr(), err)
	}

	rd := bufio.NewReader(dadj)
	var r Response
	if _, err = codec.DecodeFrom(rd, &r); err != nil {
		return nil, fmt.Errorf("peer %s address %s: %w",
			pid, stream.Conn().RemoteMultiaddr(), err)
	}
	return &r, nil
}<|MERGE_RESOLUTION|>--- conflicted
+++ resolved
@@ -95,7 +95,7 @@
 
 // Response is a server response.
 type Response struct {
-	Data  []byte `scale:"max=62914560"` // 60 MiB
+	Data  []byte `scale:"max=41943040"` // 40 MiB
 	Error string `scale:"max=1024"`     // TODO(mafa): make error code instead of string
 }
 
@@ -284,7 +284,6 @@
 	if s.h.Network().Connectedness(pid) != network.Connected {
 		return nil, fmt.Errorf("%w: %s", ErrNotConnected, pid)
 	}
-<<<<<<< HEAD
 	data, err := s.request(ctx, pid, req)
 	s.logger.WithContext(ctx).With().Debug("request execution time",
 		log.String("protocol", s.protocol),
@@ -294,48 +293,24 @@
 
 	took := time.Since(start).Seconds()
 	switch {
+	case s.metrics == nil && err != nil:
+		return nil, err
+	case s.metrics == nil && len(data.Error) > 0:
+		return nil, errors.New(data.Error)
 	case s.metrics == nil:
 	case err != nil:
+		s.metrics.clientFailed.Inc()
 		s.metrics.clientLatencyFailure.Observe(took)
 		return nil, err
 	case len(data.Error) > 0:
-		s.metrics.clientLatencyFailure.Observe(took)
+		s.metrics.clientServerError.Inc()
+		s.metrics.clientLatency.Observe(took)
 		return nil, errors.New(data.Error)
 	default:
+		s.metrics.clientSucceeded.Inc()
 		s.metrics.clientLatency.Observe(took)
 	}
 	return data.Data, nil
-=======
-	go func() {
-		data, err := s.request(ctx, pid, req)
-		if err != nil {
-			failure(err)
-		} else if len(data.Error) > 0 {
-			failure(errors.New(data.Error))
-		} else {
-			resp(data.Data)
-		}
-		s.logger.WithContext(ctx).With().Debug("request execution time",
-			log.String("protocol", s.protocol),
-			log.Duration("duration", time.Since(start)),
-			log.Err(err),
-		)
-		switch {
-		case s.metrics == nil:
-			return
-		case err != nil:
-			s.metrics.clientFailed.Inc()
-			s.metrics.clientLatencyFailure.Observe(time.Since(start).Seconds())
-		case len(data.Error) > 0:
-			s.metrics.clientServerError.Inc()
-			s.metrics.clientLatency.Observe(time.Since(start).Seconds())
-		case err == nil:
-			s.metrics.clientSucceeded.Inc()
-			s.metrics.clientLatency.Observe(time.Since(start).Seconds())
-		}
-	}()
-	return nil
->>>>>>> 9260b266
 }
 
 func (s *Server) request(ctx context.Context, pid peer.ID, req []byte) (*Response, error) {
