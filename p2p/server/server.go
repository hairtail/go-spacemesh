package server

import (
	"bufio"
	"context"
	"encoding/binary"
	"errors"
	"fmt"
	"io"
	"time"

	"github.com/libp2p/go-libp2p/core/connmgr"
	"github.com/libp2p/go-libp2p/core/network"
	"github.com/libp2p/go-libp2p/core/peer"
	"github.com/libp2p/go-libp2p/core/protocol"
	"github.com/multiformats/go-varint"
	dto "github.com/prometheus/client_model/go"
	"go.uber.org/zap"
	"golang.org/x/sync/errgroup"
	"golang.org/x/time/rate"

	"github.com/spacemeshos/go-spacemesh/codec"
	"github.com/spacemeshos/go-spacemesh/log"
	"github.com/spacemeshos/go-spacemesh/p2p/peerinfo"
)

type DecayingTagSpec struct {
	Interval time.Duration `mapstructure:"interval"`
	Inc      int           `mapstructure:"inc"`
	Dec      int           `mapstructure:"dec"`
	Cap      int           `mapstructure:"cap"`
}

var (
	// ErrNotConnected is returned when peer is not connected.
	ErrNotConnected = errors.New("peer is not connected")
	// ErrPeerResponseFailed raised if peer responded with an error.
	ErrPeerResponseFailed = errors.New("peer response failed")
)

// Opt is a type to configure a server.
type Opt func(s *Server)

// WithTimeout configures stream timeout.
// The requests are terminated when no data is received or sent for
// the specified duration.
func WithTimeout(timeout time.Duration) Opt {
	return func(s *Server) {
		s.timeout = timeout
	}
}

// WithHardTimeout configures the hard timeout for requests.
// Requests are terminated if they take longer than the specified
// duration.
func WithHardTimeout(timeout time.Duration) Opt {
	return func(s *Server) {
		s.hardTimeout = timeout
	}
}

// WithLog configures logger for the server.
func WithLog(log *zap.Logger) Opt {
	return func(s *Server) {
		s.logger = log
	}
}

func WithRequestSizeLimit(limit int) Opt {
	return func(s *Server) {
		s.requestLimit = limit
	}
}

// WithMetrics will enable metrics collection in the server.
func WithMetrics() Opt {
	return func(s *Server) {
		s.metrics = newTracker(s.protocol)
	}
}

// WithQueueSize parametrize number of message that will be kept in queue
// and eventually processed by server. Otherwise stream is closed immediately.
//
// Size of the queue should be set to account for maximum expected latency, such as if expected latency is 10s
// and server processes 1000 requests per second size should be 100.
//
// Defaults to 100.
func WithQueueSize(size int) Opt {
	return func(s *Server) {
		s.queueSize = size
	}
}

// WithRequestsPerInterval parametrizes server rate limit to limit maximum amount of bandwidth
// that this handler can consume.
//
// Defaults to 100 requests per second.
func WithRequestsPerInterval(n int, interval time.Duration) Opt {
	return func(s *Server) {
		s.requestsPerInterval = n
		s.interval = interval
	}
}

func WithDecayingTag(tag DecayingTagSpec) Opt {
	return func(s *Server) {
		s.decayingTagSpec = &tag
	}
}

// Handler is a handler to be defined by the application.
type Handler func(context.Context, []byte) ([]byte, error)

// StreamHandler is a handler that writes the response to the stream directly instead of
// buffering the serialized representation.
type StreamHandler func(context.Context, []byte, io.ReadWriter) error

// StreamRequestCallback is a function that executes a streamed request.
type StreamRequestCallback func(context.Context, io.ReadWriter) error

// ServerError is used by the client (Request/StreamRequest) to represent an error
// returned by the server.
type ServerError struct {
	msg string
}

func NewServerError(msg string) *ServerError {
	return &ServerError{msg: msg}
}

func (err *ServerError) Error() string {
	return fmt.Sprintf("peer error: %s", err.msg)
}

//go:generate scalegen -types Response

// Response is a server response.
type Response struct {
	// keep in line with limit of ResponseMessage.Data in `fetch/wire_types.go`
	Data  []byte `scale:"max=209715200"` // 200 MiB > 6.0 mio ATX * 32 bytes per ID
	Error string `scale:"max=1024"`      // TODO(mafa): make error code instead of string
}

// Server for the Handler.
type Server struct {
	logger              *zap.Logger
	protocol            string
	handler             StreamHandler
	timeout             time.Duration
	hardTimeout         time.Duration
	requestLimit        int
	queueSize           int
	requestsPerInterval int
	interval            time.Duration
	decayingTagSpec     *DecayingTagSpec
	decayingTag         connmgr.DecayingTag

	metrics *tracker // metrics can be nil

	h        Host
	peerInfo peerinfo.PeerInfo
}

// New server for the handler.
func New(h Host, proto string, handler StreamHandler, opts ...Opt) *Server {
	srv := &Server{
		logger:              zap.NewNop(),
		protocol:            proto,
		handler:             handler,
		h:                   h,
		timeout:             25 * time.Second,
		hardTimeout:         5 * time.Minute,
		requestLimit:        10240,
		queueSize:           1000,
		requestsPerInterval: 100,
		interval:            time.Second,
	}
	for _, opt := range opts {
		opt(srv)
	}

	if peerInfo, ok := h.(peerinfo.PeerInfo); ok {
		srv.peerInfo = peerInfo
	}

	if srv.decayingTagSpec != nil {
		decayer, supported := connmgr.SupportsDecay(h.ConnManager())
		if supported {
			tag, err := decayer.RegisterDecayingTag(
				"server:"+proto,
				srv.decayingTagSpec.Interval,
				connmgr.DecayFixed(srv.decayingTagSpec.Dec),
				connmgr.BumpSumBounded(0, srv.decayingTagSpec.Cap))
			if err != nil {
				srv.logger.Error("error registering decaying tag", zap.Error(err))
			} else {
				srv.decayingTag = tag
			}
		}
	}

	return srv
}

type request struct {
	stream   network.Stream
	received time.Time
}

func (s *Server) Run(ctx context.Context) error {
	limit := rate.NewLimiter(rate.Every(s.interval/time.Duration(s.requestsPerInterval)), s.requestsPerInterval)
	queue := make(chan request, s.queueSize)
	if s.metrics != nil {
		s.metrics.targetQueue.Set(float64(s.queueSize))
		s.metrics.targetRps.Set(float64(limit.Limit()))
	}
	s.h.SetStreamHandler(protocol.ID(s.protocol), func(stream network.Stream) {
		select {
		case queue <- request{stream: stream, received: time.Now()}:
		default:
			if s.metrics != nil {
				s.metrics.dropped.Inc()
			}
			stream.Close()
		}
	})

	var eg errgroup.Group
	eg.SetLimit(s.queueSize)
	for {
		select {
		case <-ctx.Done():
			eg.Wait()
			return nil
		case req := <-queue:
			if s.metrics != nil {
				s.metrics.queue.Set(float64(len(queue)))
				s.metrics.accepted.Inc()
			}
			if s.metrics != nil {
				s.metrics.inQueueLatency.Observe(time.Since(req.received).Seconds())
			}
			if err := limit.Wait(ctx); err != nil {
				eg.Wait()
				return nil
			}
			eg.Go(func() error {
				conn := req.stream.Conn()
				if s.decayingTag != nil {
					s.decayingTag.Bump(conn.RemotePeer(), s.decayingTagSpec.Inc)
				}
				ok := s.queueHandler(ctx, req.stream)
				took := time.Since(req.received)
				if s.peerInfo != nil {
					info := s.peerInfo.EnsurePeerInfo(conn.RemotePeer())
					info.ServerStats.RequestDone(took, ok)
				}
				if s.metrics != nil {
					s.metrics.serverLatency.Observe(took.Seconds())
					if ok {
						s.metrics.completed.Inc()
					} else {
						s.metrics.failed.Inc()
					}
				}
				return nil
			})
		}
	}
}

func (s *Server) queueHandler(ctx context.Context, stream network.Stream) bool {
	dadj := newDeadlineAdjuster(stream, s.timeout, s.hardTimeout)
	defer dadj.Close()
	rd := bufio.NewReader(dadj)
	size, err := varint.ReadUvarint(rd)
	if err != nil {
		s.logger.Debug("initial read failed",
			zap.String("protocol", s.protocol),
			zap.Stringer("remotePeer", stream.Conn().RemotePeer()),
			zap.Stringer("remoteMultiaddr", stream.Conn().RemoteMultiaddr()),
			zap.Error(err),
		)
		return false
	}
	if size > uint64(s.requestLimit) {
		s.logger.Warn("request limit overflow",
			zap.String("protocol", s.protocol),
			zap.Stringer("remotePeer", stream.Conn().RemotePeer()),
			zap.Stringer("remoteMultiaddr", stream.Conn().RemoteMultiaddr()),
			zap.Int("limit", s.requestLimit),
			zap.Uint64("request", size),
		)
		stream.Conn().Close()
		return false
	}
	buf := make([]byte, size)
	_, err = io.ReadFull(rd, buf)
	if err != nil {
		s.logger.Debug("error reading request",
			zap.String("protocol", s.protocol),
			zap.Stringer("remotePeer", stream.Conn().RemotePeer()),
			zap.Stringer("remoteMultiaddr", stream.Conn().RemoteMultiaddr()),
			zap.Error(err),
		)
		return false
	}
	start := time.Now()
	if err = s.handler(log.WithNewRequestID(ctx), buf, dadj); err != nil {
		s.logger.Debug("handler reported error",
			zap.String("protocol", s.protocol),
			zap.Stringer("remotePeer", stream.Conn().RemotePeer()),
			zap.Stringer("remoteMultiaddr", stream.Conn().RemoteMultiaddr()),
			zap.Error(err),
		)
		return false
	}
	s.logger.Debug("protocol handler execution time",
		zap.String("protocol", s.protocol),
		zap.Stringer("remotePeer", stream.Conn().RemotePeer()),
		zap.Stringer("remoteMultiaddr", stream.Conn().RemoteMultiaddr()),
		zap.Duration("duration", time.Since(start)),
	)
	return true
}

// Request sends a binary request to the peer.
func (s *Server) Request(ctx context.Context, pid peer.ID, req []byte, extraProtocols ...string) ([]byte, error) {
	var r Response
	if err := s.StreamRequest(ctx, pid, req, func(ctx context.Context, stream io.ReadWriter) error {
		rd := bufio.NewReader(stream)
		if _, err := codec.DecodeFrom(rd, &r); err != nil {
			return fmt.Errorf("peer %s: %w", pid, err)
		}
		if r.Error != "" {
			return &ServerError{msg: r.Error}
		}
		return nil
	}, extraProtocols...); err != nil {
		return nil, err
	}
	return r.Data, nil
}

// StreamRequest sends a binary request to the peer. The response is read from the stream
// by the specified callback.
func (s *Server) StreamRequest(
	ctx context.Context,
	pid peer.ID,
	req []byte,
	callback StreamRequestCallback,
	extraProtocols ...string,
) error {
	start := time.Now()
	if len(req) > s.requestLimit {
		return fmt.Errorf("request length (%d) is longer than limit %d", len(req), s.requestLimit)
	}
	if s.h.Network().Connectedness(pid) != network.Connected {
		return fmt.Errorf("%w: %s", ErrNotConnected, pid)
	}

	ctx, cancel := context.WithTimeout(ctx, s.hardTimeout)
	defer cancel()
	stream, info, err := s.streamRequest(ctx, pid, req, extraProtocols...)
	if err == nil {
		err = callback(ctx, stream)
		s.logger.Debug("request execution time",
			zap.String("protocol", s.protocol),
			zap.Duration("duration", time.Since(start)),
			zap.Error(err),
			log.ZContext(ctx),
		)
	}

<<<<<<< HEAD
	serverError := errors.Is(err, &ServerError{})
	took := time.Since(start)
	tookSecs := took.Seconds()
	if info != nil {
		info.ClientStats.RequestDone(took, err == nil)
	}
=======
	var srvError *ServerError
	took := time.Since(start).Seconds()
>>>>>>> 1352a416
	switch {
	case s.metrics == nil:
	case errors.As(err, &srvError):
		s.metrics.clientServerError.Inc()
		s.metrics.clientLatency.Observe(tookSecs)
	case err != nil:
		s.metrics.clientFailed.Inc()
		s.metrics.clientLatencyFailure.Observe(tookSecs)
	default:
		s.metrics.clientSucceeded.Inc()
		s.metrics.clientLatency.Observe(tookSecs)
	}
	return err
}

func (s *Server) streamRequest(
	ctx context.Context,
	pid peer.ID,
	req []byte,
	extraProtocols ...string,
) (
	stm io.ReadWriteCloser,
	info *peerinfo.Info,
	err error,
) {
	protoIDs := make([]protocol.ID, len(extraProtocols)+1)
	for n, p := range extraProtocols {
		protoIDs[n] = protocol.ID(p)
	}
	protoIDs[len(extraProtocols)] = protocol.ID(s.protocol)
	stream, err := s.h.NewStream(
		network.WithNoDial(ctx, "existing connection"),
		pid,
		protoIDs...,
	)
	if err != nil {
		return nil, nil, err
	}
	if s.peerInfo != nil {
		info = s.peerInfo.EnsurePeerInfo(stream.Conn().RemotePeer())
	}
	dadj := newDeadlineAdjuster(stream, s.timeout, s.hardTimeout)
	defer func() {
		if err != nil {
			dadj.Close()
		}
	}()
	wr := bufio.NewWriter(dadj)
	sz := make([]byte, binary.MaxVarintLen64)
	n := binary.PutUvarint(sz, uint64(len(req)))
	if _, err := wr.Write(sz[:n]); err != nil {
		return nil, info, fmt.Errorf("peer %s address %s: %w",
			pid, stream.Conn().RemoteMultiaddr(), err)
	}
	if _, err := wr.Write(req); err != nil {
		return nil, info, fmt.Errorf("peer %s address %s: %w",
			pid, stream.Conn().RemoteMultiaddr(), err)
	}
	if err := wr.Flush(); err != nil {
		return nil, info, fmt.Errorf("peer %s address %s: %w",
			pid, stream.Conn().RemoteMultiaddr(), err)
	}
	return dadj, info, nil
}

// NumAcceptedRequests returns the number of accepted requests for this server.
// It is used for testing.
func (s *Server) NumAcceptedRequests() int {
	if s.metrics == nil {
		return -1
	}
	m := &dto.Metric{}
	if err := s.metrics.accepted.Write(m); err != nil {
		panic("failed to get metric: " + err.Error())
	}
	return int(m.Counter.GetValue())
}

func writeResponse(w io.Writer, resp *Response) error {
	wr := bufio.NewWriter(w)
	if _, err := codec.EncodeTo(wr, resp); err != nil {
		return fmt.Errorf("failed to write response (len %d err len %d): %w",
			len(resp.Data), len(resp.Error), err)
	}
	if err := wr.Flush(); err != nil {
		return fmt.Errorf("failed to write response (len %d err len %d): %w",
			len(resp.Data), len(resp.Error), err)
	}
	return nil
}

func WriteErrorResponse(w io.Writer, respErr error) error {
	return writeResponse(w, &Response{
		Error: respErr.Error(),
	})
}

func ReadResponse(r io.Reader, toCall func(resLen uint32) (int, error)) (int, error) {
	respLen, nBytes, err := codec.DecodeLen(r)
	if err != nil {
		return nBytes, err
	}
	if respLen != 0 {
		n, err := toCall(respLen)
		nBytes += n
		if err != nil {
			return nBytes, err
		}
		if int(respLen) != n {
			return nBytes, errors.New("malformed server response")
		}
	}
	errStr, n, err := codec.DecodeStringWithLimit(r, 1024)
	nBytes += n
	switch {
	case err != nil:
		return nBytes, err
	case errStr != "":
		return nBytes, NewServerError(errStr)
	case respLen == 0:
		return nBytes, errors.New("malformed server response")
	}
	return nBytes, nil
}

func WrapHandler(handler Handler) StreamHandler {
	return func(ctx context.Context, req []byte, stream io.ReadWriter) error {
		buf, hErr := handler(ctx, req)
		var resp Response
		if hErr != nil {
			resp.Error = hErr.Error()
		} else {
			resp.Data = buf
		}
		if err := writeResponse(stream, &resp); err != nil {
			return err
		}
		return hErr
	}
}<|MERGE_RESOLUTION|>--- conflicted
+++ resolved
@@ -373,20 +373,16 @@
 		)
 	}
 
-<<<<<<< HEAD
-	serverError := errors.Is(err, &ServerError{})
+	var srvError *ServerError
+	isServerError := errors.As(err, &srvError)
 	took := time.Since(start)
 	tookSecs := took.Seconds()
 	if info != nil {
 		info.ClientStats.RequestDone(took, err == nil)
 	}
-=======
-	var srvError *ServerError
-	took := time.Since(start).Seconds()
->>>>>>> 1352a416
 	switch {
 	case s.metrics == nil:
-	case errors.As(err, &srvError):
+	case isServerError:
 		s.metrics.clientServerError.Inc()
 		s.metrics.clientLatency.Observe(tookSecs)
 	case err != nil:
