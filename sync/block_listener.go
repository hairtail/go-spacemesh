--- conflicted
+++ resolved
@@ -46,12 +46,7 @@
 		BlockValidator: bv,
 		Mesh:           layers,
 		Peers:          NewPeers(net),
-<<<<<<< HEAD
-		MessageServer:  server.NewMsgServer(net, BlockProtocol, timeout),
-=======
-		MessageServer:  server.NewMsgServer(net, blockProtocol, timeout, logger),
-		Log:            logger,
->>>>>>> 7ff0c478
+		MessageServer:  server.NewMsgServer(net, BlockProtocol, timeout, logger),
 		semaphore:      make(chan struct{}, concurrency),
 		unknownQueue:   make(chan mesh.BlockID, 200), //todo tune buffer size + get buffer from config
 		exit:           make(chan struct{})}
