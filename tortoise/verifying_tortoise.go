package tortoise

import (
	"context"
	"errors"
	"fmt"
	"github.com/spacemeshos/go-spacemesh/common/types"
	"github.com/spacemeshos/go-spacemesh/database"
	"github.com/spacemeshos/go-spacemesh/log"
	"github.com/spacemeshos/go-spacemesh/mesh"
	"github.com/syndtr/goleveldb/leveldb"
	"time"
)

type blockDataProvider interface {
	LayerContextuallyValidBlocks(context.Context, types.LayerID) (map[types.BlockID]struct{}, error)
	GetBlock(types.BlockID) (*types.Block, error)
<<<<<<< HEAD
	LayerBlockIds(types.LayerID) ([]types.BlockID, error)
	LayerBlocks(types.LayerID) ([]*types.Block, error)

	GetCoinflip(context.Context, types.LayerID) (bool, bool)
	GetLayerInputVectorByID(types.LayerID) ([]types.BlockID, error)
	SaveContextualValidity(types.BlockID, types.LayerID, bool) error
	ContextualValidity(types.BlockID) (bool, error)

	Persist(key []byte, v interface{}) error
	Retrieve(key []byte, v interface{}) (interface{}, error)
=======
	LayerBlockIds(types.LayerID) (ids []types.BlockID, err error)
	GetLayerInputVectorByID(types.LayerID) ([]types.BlockID, error)
	SaveContextualValidity(id types.BlockID, valid bool) error
>>>>>>> 8f454947
}

type atxDataProvider interface {
	GetAtxHeader(types.ATXID) (*types.ActivationTxHeader, error)
	GetAtxTimestamp(types.ATXID) (time.Time, error)
}

type layerClock interface {
	LayerToTime(types.LayerID) time.Time
}

var (
	errNoBaseBlockFound                 = errors.New("no good base block within exception vector limit")
	errBaseBlockNotInDatabase           = errors.New("inconsistent state: can't find base block in database")
	errNotSorted                        = errors.New("input blocks are not sorted by layerID")
	errstrNoCoinflip                    = "no weak coin value for layer"
	errstrTooManyExceptions             = "too many exceptions to base block vote"
	errstrBaseBlockLayerMissing         = "base block layer not found"
	errstrBaseBlockNotFoundInLayer      = "base block opinions not found in layer"
	errstrConflictingVotes              = "conflicting votes found in block"
	errstrCantFindLayer                 = "inconsistent state: can't find layer in database"
	errstrUnableToCalculateLocalOpinion = "unable to calculate local opinion for layer"
)

func blockMapToArray(m map[types.BlockID]struct{}) []types.BlockID {
	arr := make([]types.BlockID, len(m))
	i := 0
	for b := range m {
		arr[i] = b
		i++
	}
	return types.SortBlockIDs(arr)
}

type turtle struct {
	state
	logger log.Log

	atxdb atxDataProvider
	bdp   blockDataProvider
	clock layerClock

	// note: the rest of these are exported for purposes of serialization only

	// last layer processed: note that tortoise does not have a concept of "current" layer (and it's not aware of the
	// current time or latest tick). As far as Tortoise is concerned, Last is the current layer. This is a subjective
	// view of time, but Tortoise receives layers as soon as Hare finishes processing them or when they are received via
	// gossip, and there's nothing for Tortoise to verify without new data anyway.
	Last types.LayerID

<<<<<<< HEAD
	// last evicted layer
	LastEvicted types.LayerID

	// hare lookback (distance): up to Hdist layers back, we only consider hare results/input vector
	Hdist uint32

	// hare abort distance: we wait up to Zdist layers for hare results/input vector, before invalidating a layer
	// without hare results.
	Zdist uint32

	// the number of layers we wait until we have confidence that w.h.p. all honest nodes have reached consensus on the
	// contents of a layer
	ConfidenceParam uint32

	// the size of the tortoise sliding window which controls how far back the tortoise stores data
	WindowSize uint32

	// thresholds used for determining finality, and whether to use local or global results, respectively
	GlobalThreshold uint8
	LocalThreshold  uint8

	AvgLayerSize  int
	MaxExceptions int

	GoodBlocksIndex map[types.BlockID]struct{}

	Verified types.LayerID

	// this matrix stores the opinion of each block about other blocks. blocks are indexed by layer.
	// it stores good and bad blocks
	BlockOpinionsByLayer map[types.LayerID]map[types.BlockID]Opinion

	// how often we want to rerun from genesis
	RerunInterval time.Duration
}

// SetLogger sets the Log instance for this turtle
func (t *turtle) SetLogger(logger log.Log) {
	t.logger = logger
}

// newTurtle creates a new verifying tortoise algorithm instance
func newTurtle(
	bdp blockDataProvider,
	atxdb atxDataProvider,
	clock layerClock,
	hdist,
	zdist,
	confidenceParam,
	windowSize uint32,
	avgLayerSize int,
	globalThreshold,
	localThreshold uint8,
	rerun time.Duration,
) *turtle {
	return &turtle{
		logger:               log.NewDefault("trtl"),
		Hdist:                hdist,
		Zdist:                zdist,
		ConfidenceParam:      confidenceParam,
		WindowSize:           windowSize,
		GlobalThreshold:      globalThreshold,
		LocalThreshold:       localThreshold,
		bdp:                  bdp,
		atxdb:                atxdb,
		clock:                clock,
		Last:                 types.NewLayerID(0),
		AvgLayerSize:         avgLayerSize,
		GoodBlocksIndex:      make(map[types.BlockID]struct{}),
		BlockOpinionsByLayer: make(map[types.LayerID]map[types.BlockID]Opinion, windowSize),
		MaxExceptions:        int(hdist) * avgLayerSize * 100,
		RerunInterval:        rerun,
=======
	Hdist         uint32
	AvgLayerSize  int
	MaxExceptions int
}

// newTurtle creates a new verifying tortoise algorithm instance. XXX: maybe rename?
func newTurtle(lg log.Log, db database.Database, bdp blockDataProvider, hdist uint32, avgLayerSize int) *turtle {
	t := &turtle{
		state: state{
			diffMode:             true,
			db:                   db,
			log:                  lg,
			GoodBlocksIndex:      map[types.BlockID]bool{},
			BlockOpinionsByLayer: map[types.LayerID]map[types.BlockID]Opinion{},
		},
		logger:        lg,
		Hdist:         hdist,
		bdp:           bdp,
		AvgLayerSize:  avgLayerSize,
		MaxExceptions: int(hdist) * avgLayerSize * 100,
>>>>>>> 8f454947
	}
}

// cloneTurtleParams creates a new verifying tortoise instance using the params of this instance
func (t *turtle) cloneTurtleParams() *turtle {
	return newTurtle(
		t.bdp,
		t.atxdb,
		t.clock,
		t.Hdist,
		t.Zdist,
		t.ConfidenceParam,
		t.WindowSize,
		t.AvgLayerSize,
		t.GlobalThreshold,
		t.LocalThreshold,
		t.RerunInterval,
	)
}

func (t *turtle) init(ctx context.Context, genesisLayer *types.Layer) {
	// Mark the genesis layer as “good”
	t.logger.WithContext(ctx).With().Info("initializing genesis layer for verifying tortoise",
		genesisLayer.Index(),
		genesisLayer.Hash().Field())
	t.BlockOpinionsByLayer[genesisLayer.Index()] = make(map[types.BlockID]Opinion)
	for _, blk := range genesisLayer.Blocks() {
		id := blk.ID()
<<<<<<< HEAD
		t.BlockOpinionsByLayer[genesisLayer.Index()][blk.ID()] = Opinion{
			BlockOpinions: make(map[types.BlockID]vec),
		}
		t.GoodBlocksIndex[id] = struct{}{}
	}
	t.Last = genesisLayer.Index()
	// set last evicted one layer earlier since we look for things starting one layer after last evicted
	t.LastEvicted = genesisLayer.Index().Sub(1)
=======
		t.BlockOpinionsByLayer[genesisLayer.Index()][id] = Opinion{}
		t.GoodBlocksIndex[id] = false
	}
	t.Last = genesisLayer.Index()
	t.EvictFrom = genesisLayer.Index()
>>>>>>> 8f454947
	t.Verified = genesisLayer.Index()
}

func (t *turtle) lookbackWindowStart() (types.LayerID, bool) {
	// prevent overflow/wraparound
	if t.Verified.Before(types.NewLayerID(t.WindowSize)) {
		return types.NewLayerID(0), false
	}
	return t.Verified.Sub(t.WindowSize), true
}

// evict makes sure we only keep a window of the last hdist layers.
func (t *turtle) evict(ctx context.Context) {
	logger := t.logger.WithContext(ctx)

	// Don't evict before we've verified at least hdist layers
	if !t.Verified.After(types.GetEffectiveGenesis().Add(t.Hdist)) {
		return
	}
<<<<<<< HEAD

	// TODO: fix potential leak when we can't verify but keep receiving layers
	//    see https://github.com/spacemeshos/go-spacemesh/issues/2671

	windowStart, ok := t.lookbackWindowStart()
	if !ok {
		return
	}
	if !windowStart.After(t.LastEvicted) {
		return
	}
	logger.With().Info("attempting eviction",
		log.FieldNamed("effective_genesis", types.GetEffectiveGenesis()),
		log.Uint32("hdist", t.Hdist),
		log.FieldNamed("verified", t.Verified),
		log.Uint32("window_size", t.WindowSize),
		log.FieldNamed("last_evicted", t.LastEvicted),
		log.FieldNamed("window_start", windowStart))

	// evict from last evicted to the beginning of our window
	for layerToEvict := t.LastEvicted.Add(1); layerToEvict.Before(windowStart); layerToEvict = layerToEvict.Add(1) {
		logger.With().Debug("evicting layer", layerToEvict)
		for blk := range t.BlockOpinionsByLayer[layerToEvict] {
=======
	// The window is the last [Verified - hdist] layers.
	window := t.Verified.Sub(t.Hdist)
	t.logger.Info("window starts %v", window)
	// evict from last evicted to the beginning of our window.
	for lyr := t.EvictFrom; lyr.Before(window); lyr = lyr.Add(1) {
		t.logger.Info("removing layer %v", lyr)
		for blk := range t.BlockOpinionsByLayer[lyr] {
>>>>>>> 8f454947
			delete(t.GoodBlocksIndex, blk)
		}
		delete(t.BlockOpinionsByLayer, layerToEvict)
	}
<<<<<<< HEAD
	t.LastEvicted = windowStart.Sub(1)
=======
	t.EvictFrom = window
>>>>>>> 8f454947
}

func blockIDsToString(input []types.BlockID) string {
	str := "["
	for i, b := range input {
		str += b.String()
		if i != len(input)-1 {
			str += ","
		}
	}
	str += "]"
	return str
}

// returns the local opinion on the validity of a block in a layer (support, against, or abstain)
// TODO: cache but somehow check for changes (e.g., late-finishing Hare), maybe check hash?
//    see https://github.com/spacemeshos/go-spacemesh/issues/2672
func (t *turtle) getLocalBlockOpinion(ctx context.Context, layerID types.LayerID, blockid types.BlockID) (vec, error) {
	if !layerID.After(types.GetEffectiveGenesis()) {
		return support, nil
	}

	input, err := t.layerOpinionVector(ctx, layerID)
	// an error here signifies a real database failure
	if err != nil {
		return abstain, err
	}
	// otherwise, nil means we should abstain
	if input == nil {
		return abstain, nil
	}

	t.logger.WithContext(ctx).With().Debug("got layer opinion vector",
		layerID,
		log.FieldNamed("query_block", blockid),
		log.String("input", blockIDsToString(input)))

	for _, bl := range input {
		if bl == blockid {
			// note: we never abstain on individual blocks, only on a whole layer, which would have been captured
			// above.
			return support, nil
		}
	}

	return against, nil
}

func (t *turtle) checkBlockAndGetLocalOpinion(
	ctx context.Context,
	diffList []types.BlockID,
	className string,
	voteVector vec,
	baseBlockLayer types.LayerID,
) bool {
	logger := t.logger.WithContext(ctx)
	for _, exceptionBlockID := range diffList {
		if exceptionBlock, err := t.bdp.GetBlock(exceptionBlockID); err != nil {
			logger.With().Error("inconsistent state: can't find block from diff list",
				log.FieldNamed("exception_block_id", exceptionBlockID))
			return false
		} else if exceptionBlock.LayerIndex.Before(baseBlockLayer) {
			logger.With().Error("good block candidate contains exception for block older than its base block",
				log.FieldNamed("older_block", exceptionBlockID),
				log.FieldNamed("older_layer", exceptionBlock.LayerIndex),
				log.FieldNamed("base_block_layer", baseBlockLayer))
			return false
		} else if v, err := t.getLocalBlockOpinion(ctx, exceptionBlock.LayerIndex, exceptionBlockID); err != nil {
			logger.With().Error("unable to get single block opinion for block in exception list",
				log.FieldNamed("older_block", exceptionBlockID),
				log.FieldNamed("older_layer", exceptionBlock.LayerIndex),
				log.FieldNamed("base_block_layer", baseBlockLayer),
				log.Err(err))
			return false
		} else if v != voteVector {
			logger.With().Debug("not adding block to good blocks because its vote differs from local opinion",
				log.FieldNamed("older_block", exceptionBlock.ID()),
				log.FieldNamed("older_layer", exceptionBlock.LayerIndex),
				log.FieldNamed("local_opinion", v),
				log.String("block_exception_vote", className))
			return false
		}
	}

	return true
}

// convert two vectors, of (1) raw candidate block IDs for a layer and (2) an opinion vector of blocks we believe belong
// in the layer, into a map of votes for each of these blocks
func (t *turtle) voteVectorForLayer(
	candidateBlocks []types.BlockID, opinionVec []types.BlockID) (voteMap map[types.BlockID]vec) {
	voteMap = make(map[types.BlockID]vec, len(candidateBlocks))
	if opinionVec == nil {
		// nil means abstain, i.e., we have no opinion on blocks in this layer
		for _, b := range candidateBlocks {
			voteMap[b] = abstain
		}
		return
	}

	// add support for all blocks in input vector
	for _, b := range opinionVec {
		voteMap[b] = support
	}

	// vote against all layer blocks not in input vector
	for _, b := range candidateBlocks {
		if _, ok := voteMap[b]; !ok {
			voteMap[b] = against
		}
	}
	return
}

// BaseBlock finds and returns a good block from a recent layer that's suitable to serve as a base block for opinions
// for newly-constructed blocks. Also includes vectors of exceptions, where the current local opinion differs from
// (or is newer than) that of the base block.
func (t *turtle) BaseBlock(ctx context.Context) (types.BlockID, [][]types.BlockID, error) {
	logger := t.logger.WithContext(ctx)

	// look at good blocks backwards from most recent processed layer to find a suitable base block
	// TODO: optimize by, e.g., trying to minimize the size of the exception list (rather than first match)
	// see https://github.com/spacemeshos/go-spacemesh/issues/2402
	for layerID := t.Last; layerID.After(t.LastEvicted); layerID = layerID.Sub(1) {
		logger := logger.WithFields(
			log.FieldNamed("last_layer", t.Last),
			log.FieldNamed("last_evicted", t.LastEvicted),
			log.FieldNamed("base_block_candidate_layer", layerID))
		for blockID, opinion := range t.BlockOpinionsByLayer[layerID] {
			if _, ok := t.GoodBlocksIndex[blockID]; !ok {
				logger.With().Info("not considering block not marked good as base block candidate", blockID)
				continue
			}

			// Calculate the set of exceptions between the base block opinion and latest local opinion
			logger.With().Debug("found candidate base block", blockID)
			exceptionVectorMap, err := t.calculateExceptions(ctx, layerID, opinion)
			if err != nil {
				logger.With().Warning("error calculating vote exceptions for block", blockID, log.Err(err))
				continue
			}

			logger.With().Info("chose base block",
				blockID,
				log.Int("against_count", len(exceptionVectorMap[0])),
				log.Int("support_count", len(exceptionVectorMap[1])),
				log.Int("neutral_count", len(exceptionVectorMap[2])))

			return blockID, [][]types.BlockID{
				blockMapToArray(exceptionVectorMap[0]),
				blockMapToArray(exceptionVectorMap[1]),
				blockMapToArray(exceptionVectorMap[2]),
			}, nil
		}
	}

	// TODO: special error encoding when exceeding exception list size
	return types.BlockID{0}, nil, errNoBaseBlockFound
}

// calculate and return a list of exceptions, i.e., differences between the opinions of a base block and the local
// opinion
func (t *turtle) calculateExceptions(
	ctx context.Context,
	baseBlockLayerID types.LayerID,
	baseBlockOpinion Opinion, // candidate base block's opinion vector
) ([]map[types.BlockID]struct{}, error) {
	logger := t.logger.WithContext(ctx).WithFields(log.FieldNamed("base_block_layer_id", baseBlockLayerID))

	// using maps prevents duplicates
	againstDiff := make(map[types.BlockID]struct{})
	forDiff := make(map[types.BlockID]struct{})
	neutralDiff := make(map[types.BlockID]struct{})

	// we support all genesis blocks by default
	if baseBlockLayerID == types.GetEffectiveGenesis() {
		for _, i := range types.BlockIDs(mesh.GenesisLayer().Blocks()) {
			forDiff[i] = struct{}{}
		}
	}

	// Add latest layers input vector results to the diff
	// Note: a block may only be selected as a candidate base block if it's marked "good", and it may only be marked
	// "good" if its own base block is marked "good" and all exceptions it contains agree with our local opinion.
	// We only look for and store exceptions within the sliding window set of layers as an optimization, but a block
	// can contain exceptions from any layer, back to genesis.
	startLayer := t.LastEvicted.Add(1)
	if startLayer.Before(types.GetEffectiveGenesis()) {
		startLayer = types.GetEffectiveGenesis()
	}
	for layerID := startLayer; !layerID.After(t.Last); layerID = layerID.Add(1) {
		logger := logger.WithFields(log.FieldNamed("diff_layer_id", layerID))
		logger.Debug("checking input vector diffs")

		layerBlockIds, err := t.bdp.LayerBlockIds(layerID)
		if err != nil {
			if err != leveldb.ErrClosed {
				// this should not happen! we only look at layers up to the last processed layer, and we only process
				// layers with valid block data.
				logger.With().Error("no block ids for layer in database", log.Err(err))
			}
			return nil, err
		}

		// helper function for adding diffs
		addDiffs := func(bid types.BlockID, voteClass string, voteVec vec, diffMap map[types.BlockID]struct{}) {
			if v, ok := baseBlockOpinion.BlockOpinions[bid]; !ok || simplifyVote(v) != voteVec {
				logger.With().Debug("added vote diff",
					log.FieldNamed("diff_block", bid),
					log.String("diff_class", voteClass))
				if layerID.Before(baseBlockLayerID) {
					logger.With().Warning("added exception before base block layer, this block will not be marked good",
						log.FieldNamed("diff_block", bid),
						log.String("diff_class", voteClass))
				}
				diffMap[bid] = struct{}{}
			}
		}

		// get local opinion for layer
		layerInputVector, err := t.layerOpinionVector(ctx, layerID)
		if err != nil {
			// an error here signifies a real database failure
			logger.With().Error(errstrUnableToCalculateLocalOpinion, log.Err(err))
			return nil, err
		}

		// otherwise, nil means we should abstain
		if layerInputVector == nil {
			// still waiting for Hare results, vote neutral and move on
			logger.With().Debug("input vector is empty, adding neutral diffs", log.Err(err))
			for _, b := range layerBlockIds {
<<<<<<< HEAD
				addDiffs(b, "neutral", abstain, neutralDiff)
=======
				if v, ok := opinion2[b]; !ok || v != abstain {
					t.logger.With().Debug("added diff",
						log.FieldNamed("base_block_candidate", blockid),
						log.FieldNamed("diff_block", b),
						log.String("diff", "neutral"))
					neutralDiff[b] = struct{}{}
				}
>>>>>>> 8f454947
			}
			continue
		}
		logger.With().Debug("got local opinion vector for layer", log.Int("count", len(layerInputVector)))

		inInputVector := make(map[types.BlockID]struct{})

		// Add diffs FOR blocks that are in the input vector, but where the base block has no opinion or does not
		// explicitly support the block
		for _, b := range layerInputVector {
			inInputVector[b] = struct{}{}
<<<<<<< HEAD
			addDiffs(b, "support", support, forDiff)
		}

		// Finally, we need to consider the case where the base block supports a block in this layer that is not in our
		// input vector (e.g., one we haven't seen), by adding a diff against the block.
		// We do not explicitly add votes against blocks that the base block does _not_ support, since by not voting to
		// support a block in an old layer, we are implicitly voting against it. But if the base block does explicitly
		// support a block and we disagree, we need to add a vote against here.
		// TODO: this is not currently possible since base block opinions aren't indexed by layer. See
		//   https://github.com/spacemeshos/go-spacemesh/issues/2424
		//for b, v := range baseBlockOpinion.BlockOpinions {
		//	if _, ok := inInputVector[b]; !ok && v != against {
		//		addDiffs(b, "against", against, againstDiff)
		//	}
		//}
=======
			if v, ok := opinion2[b]; !ok || v != support {
				// Block is in input vector but no base block vote or base block doesn't support it:
				// add diff FOR this block
				t.logger.With().Debug("added diff",
					log.FieldNamed("base_block_candidate", blockid),
					log.FieldNamed("diff_block", b),
					log.String("diff", "support"))
				forDiff[b] = struct{}{}
			}
		}

		for _, b := range layerBlockIds {
			// Matches input vector, no diff (i.e., both support)
			if _, ok := inInputVector[b]; ok {
				continue
			}

			// TODO: maybe we don't need this if it is not included
			if v, ok := opinion2[b]; !ok || v != against {
				// Layer block has no base block vote or base block supports, but not in input vector:
				// add diff AGAINST this block
				t.logger.With().Debug("added diff",
					log.FieldNamed("base_block_candidate", blockid),
					log.FieldNamed("diff_block", b),
					log.String("diff", "against"))
				againstDiff[b] = struct{}{}
			}
		}
>>>>>>> 8f454947
	}

	// check if exceeded max no. exceptions
	explen := len(againstDiff) + len(forDiff) + len(neutralDiff)
	if explen > t.MaxExceptions {
		return nil, fmt.Errorf("%s (%v)", errstrTooManyExceptions, explen)
	}

	return []map[types.BlockID]struct{}{againstDiff, forDiff, neutralDiff}, nil
}

<<<<<<< HEAD
// voteWeight returns the weight to assign to one block's vote for another.
// Note: weight depends on more than just the weight of the voting block. It also depends on contextual factors such as
// whether or not the block's ATX was received on time, and on how old the layer is.
// TODO: for now it's probably sufficient to adjust weight based on whether the ATX was received on time, or late, for
//   the current epoch. See https://github.com/spacemeshos/go-spacemesh/issues/2540.
func (t *turtle) voteWeight(ctx context.Context, votingBlock *types.Block) (uint64, error) {
	logger := t.logger.WithContext(ctx)

	atxHeader, err := t.atxdb.GetAtxHeader(votingBlock.ATXID)
	if err != nil {
		return 0, err
	}
	atxTimestamp, err := t.atxdb.GetAtxTimestamp(votingBlock.ATXID)
	if err != nil {
		return 0, err
	}
	atxEpoch := atxHeader.PubLayerID.GetEpoch()
	nextEpochStart := t.clock.LayerToTime((atxEpoch + 1).FirstLayer())

	// check if the ATX was received on time
	// TODO: add an exception for sync, when we expect everything to be received late
	if atxTimestamp.Before(nextEpochStart) {
		blockWeight := atxHeader.GetWeight()
		logger.With().Debug("voting block atx was timely",
			log.FieldNamed("next_epoch", atxEpoch+1),
			log.Time("next_epoch_start", nextEpochStart),
			log.Time("atx_timestamp", atxTimestamp),
			votingBlock.ID(),
			votingBlock.ATXID,
			log.Uint64("block_weight", blockWeight))
		return blockWeight, nil
	}
	logger.With().Warning("voting block atx was untimely, zeroing block vote weight",
		log.FieldNamed("next_epoch", atxEpoch+1),
		log.Time("next_epoch_start", nextEpochStart),
		log.Time("atx_timestamp", atxTimestamp),
		votingBlock.ID(),
		votingBlock.ATXID)
	return 0, nil
}

func (t *turtle) voteWeightByID(ctx context.Context, votingBlockID, blockVotedOn types.BlockID) (uint64, error) {
	block, err := t.bdp.GetBlock(votingBlockID)
	if err != nil {
		return 0, err
	}
	return t.voteWeight(ctx, block)
=======
func (t *turtle) BlockWeight(voting, voted types.BlockID) uint64 {
	return 1
>>>>>>> 8f454947
}

// Persist saves the current tortoise state to the database
func (t *turtle) persist() error {
<<<<<<< HEAD
	return t.bdp.Persist(mesh.TORTOISE, t)
}

// RecoverVerifyingTortoise retrieves the latest saved tortoise from the database
func RecoverVerifyingTortoise(mdb retriever) (interface{}, error) {
	return mdb.Retrieve(mesh.TORTOISE, &turtle{})
=======
	// TODO(dshulyak) make state eviction a part of regular eviction
	// HandleIncomingLayer should expose an error for this
	if err := t.state.Evict(); err != nil {
		return err
	}
	return t.state.Persist()
>>>>>>> 8f454947
}

func (t *turtle) processBlock(ctx context.Context, block *types.Block) error {
	logger := t.logger.WithContext(ctx).WithFields(
		log.FieldNamed("processing_block_id", block.ID()),
		log.FieldNamed("processing_block_layer", block.LayerIndex))

	// When a new block arrives, we look up the block it points to in our table,
	// and add the corresponding vector (multiplied by the block weight) to our own vote-totals vector.
	// We then add the vote difference vector and the explicit vote vector to our vote-totals vector.
	logger.With().Debug("processing block", block.Fields()...)
	logger.With().Debug("getting base block", log.FieldNamed("base_block_id", block.BaseBlock))

	baseBlock, err := t.bdp.GetBlock(block.BaseBlock)
	if err != nil {
		return errBaseBlockNotInDatabase
	}

	logger.With().Debug("block adds support for",
		log.Int("count", len(block.BlockHeader.ForDiff)),
		types.BlockIdsField(block.BlockHeader.ForDiff))
	logger.With().Debug("checking base block", baseBlock.Fields()...)

	layerOpinions, ok := t.BlockOpinionsByLayer[baseBlock.LayerIndex]
	if !ok {
		return fmt.Errorf("%s: %v, %v", errstrBaseBlockLayerMissing, block.BaseBlock, baseBlock.LayerIndex)
	}

	baseBlockOpinion, ok := layerOpinions[baseBlock.ID()]
	if !ok {
		return fmt.Errorf("%s: %v, %v", errstrBaseBlockNotFoundInLayer, block.BaseBlock, baseBlock.LayerIndex)
	}

	voteWeight, err := t.voteWeight(ctx, block)
	if err != nil {
		return fmt.Errorf("error getting vote weight for block %v: %w", block.ID(), err)
	}

	// TODO: this logic would be simpler if For and Against were a single list
	//   see https://github.com/spacemeshos/go-spacemesh/issues/2369
	// TODO: save and vote against blocks that exceed the max exception list size (DoS prevention)
<<<<<<< HEAD
	//   see https://github.com/spacemeshos/go-spacemesh/issues/2673
	opinion := make(map[types.BlockID]vec)

	for _, bid := range block.ForDiff {
		opinion[bid] = support.Multiply(voteWeight)
	}
	for _, bid := range block.AgainstDiff {
		// this could only happen in malicious blocks, and they should not pass a syntax check, but check here just
		// to be extra safe
		if _, alreadyVoted := opinion[bid]; alreadyVoted {
			return fmt.Errorf("%s %v", errstrConflictingVotes, block.ID())
		}
		opinion[bid] = against.Multiply(voteWeight)
	}
	for _, bid := range block.NeutralDiff {
		if _, alreadyVoted := opinion[bid]; alreadyVoted {
			return fmt.Errorf("%s %v", errstrConflictingVotes, block.ID())
		}
		opinion[bid] = abstain
	}
	for blk, vote := range baseBlockOpinion.BlockOpinions {
		// ignore opinions of very old blocks
=======
	opinion := Opinion{}
	for blk, vote := range baseBlockOpinion {
>>>>>>> 8f454947
		fblk, err := t.bdp.GetBlock(blk)
		if err != nil {
			return fmt.Errorf(
				"block in base block opinion list not in db! "+
					"voting_block_id: %v, voting_block_layer: %v, base_block_id: %v, base_block_layer: %v, block_id: %v",
				block.ID().String(), block.LayerIndex, baseBlock.ID(), baseBlock.LayerIndex, blk.String())
		}
		if fblk.LayerIndex.Before(t.LastEvicted) {
			continue
		}
<<<<<<< HEAD

		// add base block vote only if there weren't already exceptions (support/against/abstain) for this block.
		// and re-weight vote since we want the voting block's weight, not the base block's weight.
		if _, exists := opinion[blk]; !exists {
			opinion[blk] = simplifyVote(vote).Multiply(voteWeight)
		}
	}

	logger.With().Debug("adding or updating block opinion")
	t.BlockOpinionsByLayer[block.LayerIndex][block.ID()] = Opinion{BlockOpinions: opinion}
=======
		vote.Flushed = false
		opinion[blk] = vote
	}

	for _, b := range block.ForDiff {
		opinion[b] = opinion[b].Add(support.Multiply(t.BlockWeight(block.ID(), b)))
	}
	for _, b := range block.AgainstDiff {
		opinion[b] = opinion[b].Add(against.Multiply(t.BlockWeight(block.ID(), b)))
	}

	// TODO: neutral ?
	t.logger.With().Debug("adding block to blocks table", block.Fields()...)
	t.BlockOpinionsByLayer[block.LayerIndex][block.ID()] = opinion
>>>>>>> 8f454947
	return nil
}

// ProcessNewBlocks processes the votes of a set of blocks, records their opinions, and marks good blocks good.
// The blocks do not all have to be in the same layer, but if they span multiple layers, they must be sorted by LayerID.
func (t *turtle) ProcessNewBlocks(ctx context.Context, blocks []*types.Block) error {
	if len(blocks) == 0 {
		// nothing to do
		t.logger.WithContext(ctx).Warning("cannot process empty block list")
		return nil
	}
	if err := t.processBlocks(ctx, blocks); err != nil {
		return err
	}

	// attempt to verify layers up to the latest one for which we have new block data
	return t.verifyLayers(ctx)
}

func (t *turtle) processBlocks(ctx context.Context, blocks []*types.Block) error {
	logger := t.logger.WithContext(ctx)
	lastLayerID := types.NewLayerID(0)

	logger.With().Info("tortoise handling incoming block data", log.Int("num_blocks", len(blocks)))

	// process the votes in all layer blocks and update tables
	filteredBlocks := make([]*types.Block, 0, len(blocks))
	for _, b := range blocks {
		logger := logger.WithFields(b.ID(), b.LayerIndex)
		// make sure we don't write data on old blocks whose layer has already been evicted
		if b.LayerIndex.Before(t.LastEvicted) {
			logger.With().Warning("not processing block from layer older than last evicted layer",
				log.FieldNamed("last_evicted", t.LastEvicted))
			continue
		}
		if b.LayerIndex.Before(lastLayerID) {
			return errNotSorted
		} else if b.LayerIndex.After(lastLayerID) {
			lastLayerID = b.LayerIndex
		}
		if _, ok := t.BlockOpinionsByLayer[b.LayerIndex]; !ok {
			t.BlockOpinionsByLayer[b.LayerIndex] = make(map[types.BlockID]Opinion, t.AvgLayerSize)
		}
<<<<<<< HEAD
		if err := t.processBlock(ctx, b); err != nil {
			logger.With().Error("error processing block", log.Err(err))
		} else {
			filteredBlocks = append(filteredBlocks, b)
		}
	}

	t.scoreBlocks(ctx, filteredBlocks)

	if t.Last.Before(lastLayerID) {
		logger.With().Warning("got blocks for new layer before receiving layer, updating highest layer seen",
			log.FieldNamed("previous_highest", t.Last),
			log.FieldNamed("new_highest", lastLayerID))
		t.Last = lastLayerID
	}

	return nil
}

func (t *turtle) scoreBlocksByLayerID(ctx context.Context, layerID types.LayerID) error {
	blocks, err := t.bdp.LayerBlocks(layerID)
	if err != nil {
		return err
	}
	t.scoreBlocks(ctx, blocks)
	return nil
}

func (t *turtle) scoreBlocks(ctx context.Context, blocks []*types.Block) {
	logger := t.logger.WithContext(ctx)
	logger.With().Debug("marking good blocks", log.Int("count", len(blocks)))
	numGood := 0
	for _, b := range blocks {
		if t.determineBlockGoodness(ctx, b) {
			// note: we have no way of warning if a block was previously marked as not good
			logger.With().Info("marking block good", b.ID(), b.LayerIndex)
			t.GoodBlocksIndex[b.ID()] = struct{}{}
			numGood++
=======
		if err := t.processBlock(b); err != nil {
			t.logger.Panic(fmt.Sprintf("error processing block %v: %v", b.ID(), err))
		}
	}

	blockscount := len(newlyr.Blocks())
	goodblocks := len(t.GoodBlocksIndex)
	// Go over all blocks, in order. Mark block i “good” if:
	for _, b := range newlyr.Blocks() {
		// (1) the base block is marked as good
		if _, good := t.GoodBlocksIndex[b.BaseBlock]; !good {
			t.logger.With().Debug("not marking block as good because baseblock is not good",
				newlyr.Index(),
				b.ID(),
				log.FieldNamed("base_block", b.BaseBlock))
		} else if baseBlock, err := t.bdp.GetBlock(b.BaseBlock); err != nil {
			t.logger.Panic(fmt.Sprint("block not found ", b.BaseBlock, "err", err))
		} else if t.checkBlockAndGetInputVector(b.ForDiff, "support", support, b.ID(), baseBlock.LayerIndex) &&
			t.checkBlockAndGetInputVector(b.AgainstDiff, "against", against, b.ID(), baseBlock.LayerIndex) &&
			t.checkBlockAndGetInputVector(b.NeutralDiff, "abstain", abstain, b.ID(), baseBlock.LayerIndex) {
			// (2) all diffs appear after the base block and are consistent with the input vote vector
			t.logger.With().Debug("marking good block", b.ID(), b.LayerIndex)
			t.GoodBlocksIndex[b.ID()] = false
>>>>>>> 8f454947
		} else {
			logger.With().Info("not marking block good", b.ID(), b.LayerIndex)
			if _, isGood := t.GoodBlocksIndex[b.ID()]; isGood {
				logger.With().Warning("marking previously good block as not good", b.ID(), b.LayerIndex)
				delete(t.GoodBlocksIndex, b.ID())
			}
		}
	}

	logger.With().Info("finished marking good blocks",
		log.Int("total_blocks", len(blocks)),
		log.Int("good_blocks", numGood))
}

func (t *turtle) determineBlockGoodness(ctx context.Context, block *types.Block) bool {
	logger := t.logger.WithContext(ctx).WithFields(
		block.ID(),
		block.LayerIndex,
		log.FieldNamed("base_block_id", block.BaseBlock))
	// Go over all blocks, in order. Mark block i "good" if:
	// (1) the base block is marked as good
	if _, good := t.GoodBlocksIndex[block.BaseBlock]; !good {
		logger.Debug("base block is not good")
	} else if baseBlock, err := t.bdp.GetBlock(block.BaseBlock); err != nil {
		logger.With().Error("inconsistent state: base block not found", log.Err(err))
	} else if true &&
		// (2) all diffs appear after the base block and are consistent with the current local opinion
		t.checkBlockAndGetLocalOpinion(ctx, block.ForDiff, "support", support, baseBlock.LayerIndex) &&
		t.checkBlockAndGetLocalOpinion(ctx, block.AgainstDiff, "against", against, baseBlock.LayerIndex) &&
		t.checkBlockAndGetLocalOpinion(ctx, block.NeutralDiff, "abstain", abstain, baseBlock.LayerIndex) {
		logger.Debug("block is good")
		return true
	}
	logger.Debug("block is not good")
	return false
}

// HandleIncomingLayer processes all layer block votes
// returns the old pbase and new pbase after taking into account block votes
func (t *turtle) HandleIncomingLayer(ctx context.Context, layerID types.LayerID) error {
	if err := t.handleLayerBlocks(ctx, layerID); err != nil {
		return err
	}

	// attempt to verify layers up to the latest one for which we have new block data
	return t.verifyLayers(ctx)
}

func (t *turtle) handleLayerBlocks(ctx context.Context, layerID types.LayerID) error {
	logger := t.logger.WithContext(ctx).WithFields(layerID)

	if !layerID.After(types.GetEffectiveGenesis()) {
		logger.Debug("not attempting to handle genesis layer")
		return nil
	}

	// Note: we don't compare newlyr and t.Verified, so this method could be called again on an already-verified layer.
	// That would update the stored block opinions but it would not attempt to re-verify an already-verified layer.

	// read layer blocks
	layerBlocks, err := t.bdp.LayerBlocks(layerID)
	if err != nil {
		return fmt.Errorf("unable to read contents of layer %v: %w", layerID, err)
	}
	if len(layerBlocks) == 0 {
		// nothing to do
		t.logger.WithContext(ctx).Warning("cannot process empty layer block list")
		return nil
	}

	if t.Last.Before(layerID) {
		t.Last = layerID
	}

	logger.With().Info("tortoise handling incoming layer", log.Int("num_blocks", len(layerBlocks)))
	return t.processBlocks(ctx, layerBlocks)
}

// loops over all layers from the last verified up to a new target layer and attempts to verify each in turn
func (t *turtle) verifyLayers(ctx context.Context) error {
	logger := t.logger.WithContext(ctx).WithFields(
		log.FieldNamed("verification_target", t.Last),
		log.FieldNamed("old_verified", t.Verified))
	logger.Info("starting layer verification")

	// we perform eviction here because it should happen after the verified layer advances
	defer t.evict(ctx)

	// attempt to verify each layer from the last verified up to one prior to the newly-arrived layer.
	// this is the full range of unverified layers that we might possibly be able to verify at this point.
	// Note: t.Verified is initialized to the effective genesis layer, so the first candidate layer here necessarily
	// follows and is post-genesis. There's no need for an additional check here.
candidateLayerLoop:
	for candidateLayerID := t.Verified.Add(1); candidateLayerID.Before(t.Last); candidateLayerID = candidateLayerID.Add(1) {
		logger := logger.WithFields(log.FieldNamed("candidate_layer", candidateLayerID))

		// it's possible that self healing already verified a layer
		if !t.Verified.Before(candidateLayerID) {
			logger.Info("self healing already verified this layer")
			continue
		}

		logger.Info("attempting to verify candidate layer")

		// note: if the following checks fail, we just return rather than trying to verify later layers.
		// we don't presently support verifying layer N+1 when layer N hasn't been verified.

		layerBlockIds, err := t.bdp.LayerBlockIds(candidateLayerID)
		if err != nil {
			return fmt.Errorf("%s %v: %w", errstrCantFindLayer, candidateLayerID, err)
		}

		// get the local opinion for this layer. below, we calculate the global opinion on each block in the layer and
		// check if it agrees with this local opinion.
		rawLayerInputVector, err := t.layerOpinionVector(ctx, candidateLayerID)
		if err != nil {
			// an error here signifies a real database failure
			return fmt.Errorf("%s %v: %w", errstrUnableToCalculateLocalOpinion, candidateLayerID, err)
		}

		// otherwise, nil means we should abstain
		if rawLayerInputVector == nil {
			logger.With().Warning("input vector abstains on all blocks in layer", candidateLayerID)
		}
		localLayerOpinionVec := t.voteVectorForLayer(layerBlockIds, rawLayerInputVector)
		if len(localLayerOpinionVec) == 0 {
			// warn about this to be safe, but we do allow empty layers and must be able to verify them
			logger.With().Warning("empty vote vector for layer", candidateLayerID)
		}

		contextualValidity := make(map[types.BlockID]bool, len(layerBlockIds))

		// Count the votes of good blocks. localOpinionOnBlock is our local opinion on this block.
		// Declare the vote vector "verified" up to position k if the total weight exceeds the confidence threshold in
		// all positions up to k: in other words, we can verify a layer k if the total weight of the global opinion
		// exceeds the confidence threshold, and agrees with local opinion.
		for blockID, localOpinionOnBlock := range localLayerOpinionVec {
			// count the votes of the input vote vector by summing the voting weight of good blocks
			logger.With().Debug("summing votes for candidate layer block",
				blockID,
				log.FieldNamed("layer_start", candidateLayerID.Add(1)),
				log.FieldNamed("layer_end", t.Last))
			sum, err := t.sumVotesForBlock(ctx, blockID, candidateLayerID.Add(1), func(votingBlockID types.BlockID) bool {
				if _, isgood := t.GoodBlocksIndex[votingBlockID]; !isgood {
					logger.With().Debug("not counting vote of block not marked good",
						log.FieldNamed("voting_block", votingBlockID))
					return false
				}
				return true
			})
			if err != nil {
				return fmt.Errorf("error summing votes for block %v in candidate layer %v: %w",
					blockID, candidateLayerID, err)
			}

			// check that the total weight exceeds the global threshold
			globalOpinionOnBlock := calculateOpinionWithThreshold(
				t.logger, sum, t.AvgLayerSize, t.GlobalThreshold, float64(t.Last.Difference(candidateLayerID)))
			logger.With().Debug("verifying tortoise calculated global opinion on block",
				log.FieldNamed("block_voted_on", blockID),
				candidateLayerID,
				log.FieldNamed("global_vote_sum", sum),
				log.FieldNamed("global_opinion", globalOpinionOnBlock),
				log.FieldNamed("local_opinion", localOpinionOnBlock))

			// At this point, we have all of the data we need to make a decision on this block. There are three possible
			// outcomes:
			// 1. record our opinion on this block and go on evaluating the rest of the blocks in this layer to see if
			//    we can verify the layer (if local and global consensus match, and global consensus is decided)
			// 2. keep waiting to verify the layer (if not, and the layer is relatively recent)
			// 3. trigger self healing (if not, and the layer is sufficiently old)
			consensusMatches := globalOpinionOnBlock == localOpinionOnBlock
			globalOpinionDecided := globalOpinionOnBlock != abstain

			if consensusMatches && globalOpinionDecided {
				// Opinion on this block is decided, save and keep going
				contextualValidity[blockID] = globalOpinionOnBlock == support
				continue
			}

<<<<<<< HEAD
			// If, for any block in this layer, the global opinion (summed block votes) disagrees with our vote (the
			// input vector), or if the global opinion is abstain, then we do not verify this layer. This could be the
			// result of a reorg (e.g., resolution of a network partition), or a malicious peer during sync, or
			// disagreement about Hare success.
			if !consensusMatches {
				logger.With().Warning("global opinion on block differs from our vote, cannot verify layer",
					blockID,
					log.FieldNamed("global_opinion", globalOpinionOnBlock),
					log.FieldNamed("local_opinion", localOpinionOnBlock))
			}

			// There are only two scenarios that could result in a global opinion of abstain: if everyone is still
			// waiting for Hare to finish for a layer (i.e., it has not yet succeeded or failed), or a balancing attack.
			// The former is temporary and will go away after `zdist' layers. And it should be true of an entire layer,
			// not just of a single block. The latter could cause the global opinion of a single block to permanently
			// be abstain. As long as the contextual validity of any block in a layer is unresolved, we cannot verify
			// the layer (since the effectiveness of each transaction in the layer depends upon the contents of the
			// entire layer and transaction ordering). Therefore we have to enter self healing in this case.
			// TODO: abstain only for entire layer at a time, not for individual blocks (optimization)
			//   see https://github.com/spacemeshos/go-spacemesh/issues/2674
			if !globalOpinionDecided {
				logger.With().Warning("global opinion on block is abstain, cannot verify layer",
					blockID,
					log.FieldNamed("global_opinion", globalOpinionOnBlock),
					log.FieldNamed("local_opinion", localOpinionOnBlock))
			}

			// Verifying tortoise will wait `zdist' layers for consensus, then an additional `ConfidenceParam'
			// layers until all other nodes achieve consensus. If it's still stuck after this point, i.e., if the gap
			// between this unverified candidate layer and the latest layer is greater than this distance, then we trigger
			// self healing. But there's no point in trying to heal a layer that's not at least Hdist layers old since
			// we only consider the local opinion for recent layers.
			if candidateLayerID.After(t.Last) {
				logger.With().Panic("candidate layer is higher than last layer received",
					log.FieldNamed("last_layer", t.Last))
			}
			logger.With().Debug("considering attempting to heal layer",
				log.FieldNamed("layer_cutoff", t.layerCutoff()),
				log.Uint32("zdist", t.Zdist),
				log.FieldNamed("last_layer_received", t.Last),
				log.Uint32("confidence_param", t.ConfidenceParam))
			if candidateLayerID.Before(t.layerCutoff()) && t.Last.Difference(candidateLayerID) > t.Zdist+t.ConfidenceParam {
				lastLayer := t.Last
				// don't attempt to heal layers newer than Hdist
				if lastLayer.After(t.layerCutoff()) {
					lastLayer = t.layerCutoff()
				}
				lastVerified := t.Verified
				t.heal(ctx, lastLayer)

				// if self healing made progress, short-circuit processing of this layer, but allow verification of
				// later layers to continue
				if t.Verified.After(lastVerified) {
					// rescore goodness of blocks in all intervening layers on the basis of new information
					// TODO: this is inefficient and we can probably do better
					//   see https://github.com/spacemeshos/go-spacemesh/issues/2522
					for layerID := lastVerified.Add(1); !layerID.After(t.Last); layerID = layerID.Add(1) {
						// TODO LANE: this operation can be very expensive and very slow after a few layers,
						//   since no caching is currently performed. it needs to be optimized and cached.
						//   see https://github.com/spacemeshos/go-spacemesh/issues/2672
						if err := t.scoreBlocksByLayerID(ctx, layerID); err != nil {
							// if we fail to process a layer, there's probably no point in trying to rescore blocks
							// in later layers, so just print an error and bail
							logger.With().Error("error trying to rescore good blocks in healed layers",
								log.FieldNamed("layer_from", lastVerified),
								log.FieldNamed("layer_to", t.Last),
								log.Err(err))
							break
						}
					}

					continue candidateLayerLoop
				}
				// otherwise, if self healing didn't make any progress, there's no point in continuing to attempt
				// verification
			}

			// give up trying to verify layers and keep waiting
			// TODO: continue to verify later layers, even after failing to verify a layer.
			//   See https://github.com/spacemeshos/go-spacemesh/issues/2403
			logger.With().Info("failed to verify candidate layer, will reattempt later")
			return nil
		}

		// Declare the vote vector "verified" up to this layer and record the contextual validity for all blocks in this
		// layer
		for blk, v := range contextualValidity {
			if err := t.bdp.SaveContextualValidity(blk, candidateLayerID, v); err != nil {
				logger.With().Error("error saving contextual validity on block", blk, log.Err(err))
			}
		}
		t.Verified = candidateLayerID
		logger.With().Info("verified candidate layer", log.FieldNamed("new_verified", t.Verified))
	}

	return nil
}

// for layers older than this point, we vote according to global opinion (rather than local opinion)
func (t *turtle) layerCutoff() types.LayerID {
	// if we haven't seen at least Hdist layers yet, we always rely on local opinion
	if t.Last.Before(types.NewLayerID(t.Hdist)) {
		return types.NewLayerID(0)
	}
	return t.Last.Sub(t.Hdist)
}

// return the set of blocks we currently consider valid for the layer. it's based on both local and global opinion,
// depending how old the layer is, and uses weak coin to break ties.
func (t *turtle) layerOpinionVector(ctx context.Context, layerID types.LayerID) ([]types.BlockID, error) {
	logger := t.logger.WithContext(ctx).WithFields(layerID)
	var voteAbstain, voteAgainstAll []types.BlockID // nil slice, by default
	voteAgainstAll = make([]types.BlockID, 0, 0)

	// for layers older than hdist, we vote according to global opinion
	if layerID.Before(t.layerCutoff()) {
		if layerID.After(t.Verified) {
			// this layer has not yet been verified
			// we must have an opinion about older layers at this point. if the layer hasn't been verified yet, count votes
			// and see if they pass the local threshold. if not, use the current weak coin instead to determine our vote for
			// the blocks in the layer.
			// TODO: do we need to/can we somehow cache this?
			//   see https://github.com/spacemeshos/go-spacemesh/issues/2675
			layerBlockIds, err := t.bdp.LayerBlockIds(layerID)
			logger.With().Debug("counting votes for and against blocks in old, unverified layer",
				log.Int("num_blocks", len(layerBlockIds)))
			if err != nil {
				return nil, err
			}
			layerBlocks := make(map[types.BlockID]struct{}, len(layerBlockIds))
			for _, blockID := range layerBlockIds {
				logger := logger.WithFields(log.FieldNamed("candidate_block_id", blockID))
				// TODO: this operation can be expensive, it needs to be cached
				//   see https://github.com/spacemeshos/go-spacemesh/issues/2676
				sum, err := t.sumVotesForBlock(ctx, blockID, layerID.Add(1), func(id types.BlockID) bool { return true })
				if err != nil {
					return nil, fmt.Errorf("error summing votes for block %v in old layer %v: %w",
						blockID, layerID, err)
=======
					// check if this block has an opinion on this block (TODO: maybe no opinion means AGAINST?)
					opinionVote, ok := op[blk]
					if !ok {
						t.logger.With().Debug("no opinion on block",
							log.FieldNamed("voting_block", bid),
							log.FieldNamed("voted_block", blk))
						continue
					}

					t.logger.With().Debug("adding block opinion to vote sum",
						log.FieldNamed("voting_block", bid),
						log.FieldNamed("voted_block", blk),
						log.String("vote", opinionVote.String()),
						log.String("sum", fmt.Sprintf("[%v, %v]", sum.Support, sum.Against)))
					sum = sum.Add(opinionVote.Multiply(t.BlockWeight(bid, blk)))
>>>>>>> 8f454947
				}

				// TODO: should delta here represent layer depth, or should it always be 1?
				//   votes are counted for all layers!
				//   see https://github.com/spacemeshos/go-spacemesh/issues/2677
				localOpinionOnBlock := calculateOpinionWithThreshold(t.logger, sum, t.AvgLayerSize, t.LocalThreshold, 1)
				logger.With().Debug("local opinion on block in old layer",
					sum,
					log.FieldNamed("local_opinion", localOpinionOnBlock))
				if localOpinionOnBlock == support {
					layerBlocks[blockID] = struct{}{}
				} else if localOpinionOnBlock == abstain {
					// abstain means the votes for and against this block did not cross the local threshold.
					// if any block in this layer doesn't cross the local threshold, rescore the entire layer using the
					// weak coin.
					// note: we use the weak coin not for the layer of the block being voted on but rather for the
					// layer in which the voting block is created. this is because the weak coin must be generated late
					// enough that any adversarial block that depends on the value of the coin will not be accepted by
					// honest parties.
					// we use the weak coin for the _previous_ layer since we expect to receive blocks for a layer
					// before hare finishes for that layer, i.e., before the weak coin value is ready for the layer.
					// TODO: update this logic per https://github.com/spacemeshos/go-spacemesh/issues/2688

					// TODO: if we rescore old blocks, it's very likely that newly-created blocks will contain
					//   exceptions for those blocks, and their opinion will differ from their base blocks for blocks
					//   older than the base blocks, which will cause those blocks not to be marked good. is there
					//   anything we can do about this? e.g., explicitly pick base blocks that agree with the new
					//   opinion, or pick older base blocks.
					//   see https://github.com/spacemeshos/go-spacemesh/issues/2678
					if coin, exists := t.bdp.GetCoinflip(ctx, t.Last.Sub(1)); exists {
						logger.With().Info("rescoring all blocks in old layer using weak coin",
							log.Int("count", len(layerBlockIds)),
							log.Bool("coinflip", coin),
							log.FieldNamed("coinflip_layer", t.Last.Sub(1)))
						if coin {
							// heads on the weak coin means vote for all blocks in the layer
							return layerBlockIds, nil
						}
						// tails on the weak coin means vote against all blocks in the layer
						return voteAgainstAll, nil
					}
					return nil, fmt.Errorf("%s %v", errstrNoCoinflip, t.Last.Sub(1))
				} // (nothing to do if local opinion is against, just don't include block in output)
			}
			logger.With().Debug("local opinion supports blocks in old, unverified layer",
				log.Int("count", len(layerBlocks)))
			return blockMapToArray(layerBlocks), nil
		}
		// this layer has been verified, so we should be able to read the set of contextual blocks
		logger.Debug("using contextually valid blocks as opinion on old, verified layer")
		layerBlocks, err := t.bdp.LayerContextuallyValidBlocks(ctx, layerID)
		if err != nil {
			return nil, err
		}
		logger.With().Debug("got contextually valid blocks for layer",
			log.Int("count", len(layerBlocks)))
		return blockMapToArray(layerBlocks), nil
	}

	// for newer layers, we vote according to the local opinion (input vector, from hare or sync)
	opinionVec, err := t.bdp.GetLayerInputVectorByID(layerID)
	if err != nil {
		if errors.Is(err, mesh.ErrInvalidLayer) {
			// Hare already failed for this layer, so we want to vote against all blocks in the layer. Just return an
			// empty list.
			logger.Debug("local opinion is against all blocks in layer where hare failed")
			return voteAgainstAll, nil
		} else if t.Last.After(types.NewLayerID(t.Zdist)) && layerID.Before(t.Last.Sub(t.Zdist)) {
			// Layer has passed the Hare abort distance threshold, so we give up waiting for Hare results. At this point
			// our opinion on this layer is that we vote against blocks (i.e., we support an empty layer).
			logger.With().Debug("local opinion on layer beyond hare abort window is against all blocks",
				log.Err(err))
			return voteAgainstAll, nil
		} else {
			// Hare hasn't failed and layer has not passed the Hare abort threshold, so we abstain while we keep waiting
			// for Hare results.
			logger.With().Warning("local opinion abstains on all blocks in layer", log.Err(err))
			return voteAbstain, nil
		}
	}
	logger.With().Debug("got input vector for layer", log.Int("count", len(opinionVec)))
	return opinionVec, nil
}

<<<<<<< HEAD
func (t *turtle) sumVotesForBlock(
	ctx context.Context,
	blockID types.BlockID, // the block we're summing votes for/against
	startLayer types.LayerID,
	filter func(types.BlockID) bool,
) (sum vec, err error) {
	sum = abstain
	logger := t.logger.WithContext(ctx).WithFields(
		log.FieldNamed("start_layer", startLayer),
		log.FieldNamed("end_layer", t.Last),
		log.FieldNamed("block_voting_on", blockID),
		log.FieldNamed("layer_voting_on", startLayer.Sub(1)))
	for voteLayer := startLayer; !voteLayer.After(t.Last); voteLayer = voteLayer.Add(1) {
		logger := logger.WithFields(voteLayer)
		logger.With().Debug("summing layer votes",
			log.Int("count", len(t.BlockOpinionsByLayer[voteLayer])))
		for votingBlockID, votingBlockOpinion := range t.BlockOpinionsByLayer[voteLayer] {
			logger := logger.WithFields(log.FieldNamed("voting_block", votingBlockID))
			if !filter(votingBlockID) {
				logger.Debug("voting block did not pass filter, not counting its vote")
				continue
=======
			// check that the total weight exceeds the confidence threshold in all positions up
			globalOpinion := calculateGlobalOpinion(t.logger, sum, t.AvgLayerSize, float64(i.Difference(pbaseOld)))
			t.logger.With().Debug("calculated global opinion on block",
				log.FieldNamed("voted_block", blk),
				i,
				log.String("global_opinion", globalOpinion.String()),
				log.String("sum", fmt.Sprintf("[%v, %v]", sum.Support, sum.Against)))

			// If, for any block in this layer, the global opinion (summed votes) disagrees with our vote (what the
			// input vector says), or if the global opinion is abstain, then we do not verify this layer. Otherwise,
			// we do.

			if globalOpinion != vote {
				// TODO: trigger self healing after a while?
				t.logger.With().Warning("global opinion on block differs from our vote, cannot verify layer",
					blk,
					log.String("global_opinion", globalOpinion.String()),
					log.String("vote", vote.String()))
				break layerLoop
>>>>>>> 8f454947
			}

			// check if this block has an opinion on the block to vote on.
			// no opinion (on a block in an older layer) counts as an explicit vote against the block.
			// note: in this case, the weight is already factored into the vote, so no need to fetch weight.
			if opinionVote, exists := votingBlockOpinion.BlockOpinions[blockID]; exists {
				sum = sum.Add(opinionVote)
				logger.With().Debug("added block opinion to vote sum",
					log.FieldNamed("vote", opinionVote),
					sum)
			} else {
				// in this case, we still need to fetch the block's voting weight.
				weight, err := t.voteWeightByID(ctx, votingBlockID, blockID)
				if err != nil {
					return sum, fmt.Errorf("error getting vote weight for block %v: %w",
						votingBlockID, err)
				}
				sum = sum.Add(against.Multiply(weight))
				logger.With().Debug("no opinion on older block, counted vote against",
					log.Uint64("weight", weight),
					sum)
			}
		}
	}
	return
}

// Manually count all votes for all layers since the last verified layer, up to the newly-arrived layer (there's no
// point in going further since we have no new information about any newer layers). Self-healing does not take into
// consideration local opinion, it relies solely on global opinion.
func (t *turtle) heal(ctx context.Context, targetLayerID types.LayerID) {
	// These are our starting values
	pbaseOld := t.Verified
	pbaseNew := t.Verified

	for candidateLayerID := pbaseOld.Add(1); candidateLayerID.Before(targetLayerID); candidateLayerID = candidateLayerID.Add(1) {
		logger := t.logger.WithContext(ctx).WithFields(
			log.FieldNamed("old_verified_layer", pbaseOld),
			log.FieldNamed("last_verified_layer", pbaseNew),
			log.FieldNamed("target_layer", targetLayerID),
			log.FieldNamed("candidate_layer", candidateLayerID),
			log.FieldNamed("last_layer_received", t.Last),
			log.Uint32("hdist", t.Hdist))

		// we should never run on layers newer than Hdist back (from last layer received)
		// when bootstrapping, don't attempt any verification at all
		var latestLayerWeCanVerify types.LayerID
		if t.Last.Before(types.NewLayerID(t.Hdist)) {
			latestLayerWeCanVerify = mesh.GenesisLayer().Index()
		} else {
			latestLayerWeCanVerify = t.Last.Sub(t.Hdist)
		}
		if candidateLayerID.After(latestLayerWeCanVerify) {
			logger.With().Error("cannot heal layer that's not at least hdist layers old",
				log.FieldNamed("highest_healable_layer", latestLayerWeCanVerify))
			return
		}

		// Calculate the global opinion on all blocks in the layer
		// Note: we look at ALL blocks we've seen for the layer, not just those we've previously marked contextually valid
		logger.Info("self healing attempting to verify candidate layer")

		layerBlockIds, err := t.bdp.LayerBlockIds(candidateLayerID)
		if err != nil {
			logger.Error("inconsistent state: can't find layer in database, cannot heal")

			// there's no point in trying to verify later layers so just give up now
			return
		}

		// record the contextual validity for all blocks in this layer
		for _, blockID := range layerBlockIds {
			logger := logger.WithFields(log.FieldNamed("candidate_block_id", blockID))

			// count all votes for or against this block by all blocks in later layers: don't filter out any
			sum, err := t.sumVotesForBlock(ctx, blockID, candidateLayerID.Add(1), func(id types.BlockID) bool { return true })
			if err != nil {
				logger.Error("error summing votes for candidate block in candidate layer", log.Err(err))
				return
			}

			// check that the total weight exceeds the global threshold
			globalOpinionOnBlock := calculateOpinionWithThreshold(t.logger, sum, t.AvgLayerSize, t.GlobalThreshold, float64(t.Last.Difference(candidateLayerID)))
			logger.With().Debug("self healing calculated global opinion on candidate block",
				log.FieldNamed("global_opinion", globalOpinionOnBlock),
				sum)

			if globalOpinionOnBlock == abstain {
				logger.With().Info("self healing failed to verify candidate layer, will reattempt later")
				return
			}

			isValid := globalOpinionOnBlock == support
			if err := t.bdp.SaveContextualValidity(blockID, candidateLayerID, isValid); err != nil {
				logger.With().Error("error saving block contextual validity", blockID, log.Err(err))
			}
		}

		t.Verified = candidateLayerID
		pbaseNew = candidateLayerID
		logger.Info("self healing verified candidate layer")
	}

	return
}<|MERGE_RESOLUTION|>--- conflicted
+++ resolved
@@ -4,18 +4,18 @@
 	"context"
 	"errors"
 	"fmt"
+	"time"
+
 	"github.com/spacemeshos/go-spacemesh/common/types"
 	"github.com/spacemeshos/go-spacemesh/database"
 	"github.com/spacemeshos/go-spacemesh/log"
 	"github.com/spacemeshos/go-spacemesh/mesh"
 	"github.com/syndtr/goleveldb/leveldb"
-	"time"
 )
 
 type blockDataProvider interface {
 	LayerContextuallyValidBlocks(context.Context, types.LayerID) (map[types.BlockID]struct{}, error)
 	GetBlock(types.BlockID) (*types.Block, error)
-<<<<<<< HEAD
 	LayerBlockIds(types.LayerID) ([]types.BlockID, error)
 	LayerBlocks(types.LayerID) ([]*types.Block, error)
 
@@ -23,14 +23,6 @@
 	GetLayerInputVectorByID(types.LayerID) ([]types.BlockID, error)
 	SaveContextualValidity(types.BlockID, types.LayerID, bool) error
 	ContextualValidity(types.BlockID) (bool, error)
-
-	Persist(key []byte, v interface{}) error
-	Retrieve(key []byte, v interface{}) (interface{}, error)
-=======
-	LayerBlockIds(types.LayerID) (ids []types.BlockID, err error)
-	GetLayerInputVectorByID(types.LayerID) ([]types.BlockID, error)
-	SaveContextualValidity(id types.BlockID, valid bool) error
->>>>>>> 8f454947
 }
 
 type atxDataProvider interface {
@@ -75,16 +67,6 @@
 
 	// note: the rest of these are exported for purposes of serialization only
 
-	// last layer processed: note that tortoise does not have a concept of "current" layer (and it's not aware of the
-	// current time or latest tick). As far as Tortoise is concerned, Last is the current layer. This is a subjective
-	// view of time, but Tortoise receives layers as soon as Hare finishes processing them or when they are received via
-	// gossip, and there's nothing for Tortoise to verify without new data anyway.
-	Last types.LayerID
-
-<<<<<<< HEAD
-	// last evicted layer
-	LastEvicted types.LayerID
-
 	// hare lookback (distance): up to Hdist layers back, we only consider hare results/input vector
 	Hdist uint32
 
@@ -106,25 +88,14 @@
 	AvgLayerSize  int
 	MaxExceptions int
 
-	GoodBlocksIndex map[types.BlockID]struct{}
-
-	Verified types.LayerID
-
-	// this matrix stores the opinion of each block about other blocks. blocks are indexed by layer.
-	// it stores good and bad blocks
-	BlockOpinionsByLayer map[types.LayerID]map[types.BlockID]Opinion
-
 	// how often we want to rerun from genesis
 	RerunInterval time.Duration
 }
 
-// SetLogger sets the Log instance for this turtle
-func (t *turtle) SetLogger(logger log.Log) {
-	t.logger = logger
-}
-
 // newTurtle creates a new verifying tortoise algorithm instance
 func newTurtle(
+	lg log.Log,
+	db database.Database,
 	bdp blockDataProvider,
 	atxdb atxDataProvider,
 	clock layerClock,
@@ -138,31 +109,6 @@
 	rerun time.Duration,
 ) *turtle {
 	return &turtle{
-		logger:               log.NewDefault("trtl"),
-		Hdist:                hdist,
-		Zdist:                zdist,
-		ConfidenceParam:      confidenceParam,
-		WindowSize:           windowSize,
-		GlobalThreshold:      globalThreshold,
-		LocalThreshold:       localThreshold,
-		bdp:                  bdp,
-		atxdb:                atxdb,
-		clock:                clock,
-		Last:                 types.NewLayerID(0),
-		AvgLayerSize:         avgLayerSize,
-		GoodBlocksIndex:      make(map[types.BlockID]struct{}),
-		BlockOpinionsByLayer: make(map[types.LayerID]map[types.BlockID]Opinion, windowSize),
-		MaxExceptions:        int(hdist) * avgLayerSize * 100,
-		RerunInterval:        rerun,
-=======
-	Hdist         uint32
-	AvgLayerSize  int
-	MaxExceptions int
-}
-
-// newTurtle creates a new verifying tortoise algorithm instance. XXX: maybe rename?
-func newTurtle(lg log.Log, db database.Database, bdp blockDataProvider, hdist uint32, avgLayerSize int) *turtle {
-	t := &turtle{
 		state: state{
 			diffMode:             true,
 			db:                   db,
@@ -170,18 +116,27 @@
 			GoodBlocksIndex:      map[types.BlockID]bool{},
 			BlockOpinionsByLayer: map[types.LayerID]map[types.BlockID]Opinion{},
 		},
-		logger:        lg,
-		Hdist:         hdist,
-		bdp:           bdp,
-		AvgLayerSize:  avgLayerSize,
-		MaxExceptions: int(hdist) * avgLayerSize * 100,
->>>>>>> 8f454947
+		logger:          lg.Named("turtle"),
+		Hdist:           hdist,
+		Zdist:           zdist,
+		ConfidenceParam: confidenceParam,
+		WindowSize:      windowSize,
+		GlobalThreshold: globalThreshold,
+		LocalThreshold:  localThreshold,
+		bdp:             bdp,
+		atxdb:           atxdb,
+		clock:           clock,
+		AvgLayerSize:    avgLayerSize,
+		MaxExceptions:   int(hdist) * avgLayerSize * 100,
+		RerunInterval:   rerun,
 	}
 }
 
 // cloneTurtleParams creates a new verifying tortoise instance using the params of this instance
 func (t *turtle) cloneTurtleParams() *turtle {
 	return newTurtle(
+		t.log,
+		t.db,
 		t.bdp,
 		t.atxdb,
 		t.clock,
@@ -204,22 +159,11 @@
 	t.BlockOpinionsByLayer[genesisLayer.Index()] = make(map[types.BlockID]Opinion)
 	for _, blk := range genesisLayer.Blocks() {
 		id := blk.ID()
-<<<<<<< HEAD
-		t.BlockOpinionsByLayer[genesisLayer.Index()][blk.ID()] = Opinion{
-			BlockOpinions: make(map[types.BlockID]vec),
-		}
-		t.GoodBlocksIndex[id] = struct{}{}
-	}
-	t.Last = genesisLayer.Index()
-	// set last evicted one layer earlier since we look for things starting one layer after last evicted
-	t.LastEvicted = genesisLayer.Index().Sub(1)
-=======
 		t.BlockOpinionsByLayer[genesisLayer.Index()][id] = Opinion{}
 		t.GoodBlocksIndex[id] = false
 	}
 	t.Last = genesisLayer.Index()
-	t.EvictFrom = genesisLayer.Index()
->>>>>>> 8f454947
+	t.LastEvicted = genesisLayer.Index().Sub(1)
 	t.Verified = genesisLayer.Index()
 }
 
@@ -239,7 +183,6 @@
 	if !t.Verified.After(types.GetEffectiveGenesis().Add(t.Hdist)) {
 		return
 	}
-<<<<<<< HEAD
 
 	// TODO: fix potential leak when we can't verify but keep receiving layers
 	//    see https://github.com/spacemeshos/go-spacemesh/issues/2671
@@ -263,24 +206,11 @@
 	for layerToEvict := t.LastEvicted.Add(1); layerToEvict.Before(windowStart); layerToEvict = layerToEvict.Add(1) {
 		logger.With().Debug("evicting layer", layerToEvict)
 		for blk := range t.BlockOpinionsByLayer[layerToEvict] {
-=======
-	// The window is the last [Verified - hdist] layers.
-	window := t.Verified.Sub(t.Hdist)
-	t.logger.Info("window starts %v", window)
-	// evict from last evicted to the beginning of our window.
-	for lyr := t.EvictFrom; lyr.Before(window); lyr = lyr.Add(1) {
-		t.logger.Info("removing layer %v", lyr)
-		for blk := range t.BlockOpinionsByLayer[lyr] {
->>>>>>> 8f454947
 			delete(t.GoodBlocksIndex, blk)
 		}
 		delete(t.BlockOpinionsByLayer, layerToEvict)
 	}
-<<<<<<< HEAD
 	t.LastEvicted = windowStart.Sub(1)
-=======
-	t.EvictFrom = window
->>>>>>> 8f454947
 }
 
 func blockIDsToString(input []types.BlockID) string {
@@ -487,7 +417,7 @@
 
 		// helper function for adding diffs
 		addDiffs := func(bid types.BlockID, voteClass string, voteVec vec, diffMap map[types.BlockID]struct{}) {
-			if v, ok := baseBlockOpinion.BlockOpinions[bid]; !ok || simplifyVote(v) != voteVec {
+			if v, ok := baseBlockOpinion[bid]; !ok || simplifyVote(v) != voteVec {
 				logger.With().Debug("added vote diff",
 					log.FieldNamed("diff_block", bid),
 					log.String("diff_class", voteClass))
@@ -513,17 +443,7 @@
 			// still waiting for Hare results, vote neutral and move on
 			logger.With().Debug("input vector is empty, adding neutral diffs", log.Err(err))
 			for _, b := range layerBlockIds {
-<<<<<<< HEAD
 				addDiffs(b, "neutral", abstain, neutralDiff)
-=======
-				if v, ok := opinion2[b]; !ok || v != abstain {
-					t.logger.With().Debug("added diff",
-						log.FieldNamed("base_block_candidate", blockid),
-						log.FieldNamed("diff_block", b),
-						log.String("diff", "neutral"))
-					neutralDiff[b] = struct{}{}
-				}
->>>>>>> 8f454947
 			}
 			continue
 		}
@@ -535,7 +455,6 @@
 		// explicitly support the block
 		for _, b := range layerInputVector {
 			inInputVector[b] = struct{}{}
-<<<<<<< HEAD
 			addDiffs(b, "support", support, forDiff)
 		}
 
@@ -551,36 +470,6 @@
 		//		addDiffs(b, "against", against, againstDiff)
 		//	}
 		//}
-=======
-			if v, ok := opinion2[b]; !ok || v != support {
-				// Block is in input vector but no base block vote or base block doesn't support it:
-				// add diff FOR this block
-				t.logger.With().Debug("added diff",
-					log.FieldNamed("base_block_candidate", blockid),
-					log.FieldNamed("diff_block", b),
-					log.String("diff", "support"))
-				forDiff[b] = struct{}{}
-			}
-		}
-
-		for _, b := range layerBlockIds {
-			// Matches input vector, no diff (i.e., both support)
-			if _, ok := inInputVector[b]; ok {
-				continue
-			}
-
-			// TODO: maybe we don't need this if it is not included
-			if v, ok := opinion2[b]; !ok || v != against {
-				// Layer block has no base block vote or base block supports, but not in input vector:
-				// add diff AGAINST this block
-				t.logger.With().Debug("added diff",
-					log.FieldNamed("base_block_candidate", blockid),
-					log.FieldNamed("diff_block", b),
-					log.String("diff", "against"))
-				againstDiff[b] = struct{}{}
-			}
-		}
->>>>>>> 8f454947
 	}
 
 	// check if exceeded max no. exceptions
@@ -592,7 +481,6 @@
 	return []map[types.BlockID]struct{}{againstDiff, forDiff, neutralDiff}, nil
 }
 
-<<<<<<< HEAD
 // voteWeight returns the weight to assign to one block's vote for another.
 // Note: weight depends on more than just the weight of the voting block. It also depends on contextual factors such as
 // whether or not the block's ATX was received on time, and on how old the layer is.
@@ -640,29 +528,16 @@
 		return 0, err
 	}
 	return t.voteWeight(ctx, block)
-=======
-func (t *turtle) BlockWeight(voting, voted types.BlockID) uint64 {
-	return 1
->>>>>>> 8f454947
 }
 
 // Persist saves the current tortoise state to the database
 func (t *turtle) persist() error {
-<<<<<<< HEAD
-	return t.bdp.Persist(mesh.TORTOISE, t)
-}
-
-// RecoverVerifyingTortoise retrieves the latest saved tortoise from the database
-func RecoverVerifyingTortoise(mdb retriever) (interface{}, error) {
-	return mdb.Retrieve(mesh.TORTOISE, &turtle{})
-=======
 	// TODO(dshulyak) make state eviction a part of regular eviction
 	// HandleIncomingLayer should expose an error for this
 	if err := t.state.Evict(); err != nil {
 		return err
 	}
 	return t.state.Persist()
->>>>>>> 8f454947
 }
 
 func (t *turtle) processBlock(ctx context.Context, block *types.Block) error {
@@ -704,7 +579,6 @@
 	// TODO: this logic would be simpler if For and Against were a single list
 	//   see https://github.com/spacemeshos/go-spacemesh/issues/2369
 	// TODO: save and vote against blocks that exceed the max exception list size (DoS prevention)
-<<<<<<< HEAD
 	//   see https://github.com/spacemeshos/go-spacemesh/issues/2673
 	opinion := make(map[types.BlockID]vec)
 
@@ -725,12 +599,8 @@
 		}
 		opinion[bid] = abstain
 	}
-	for blk, vote := range baseBlockOpinion.BlockOpinions {
+	for blk, vote := range baseBlockOpinion {
 		// ignore opinions of very old blocks
-=======
-	opinion := Opinion{}
-	for blk, vote := range baseBlockOpinion {
->>>>>>> 8f454947
 		fblk, err := t.bdp.GetBlock(blk)
 		if err != nil {
 			return fmt.Errorf(
@@ -741,7 +611,6 @@
 		if fblk.LayerIndex.Before(t.LastEvicted) {
 			continue
 		}
-<<<<<<< HEAD
 
 		// add base block vote only if there weren't already exceptions (support/against/abstain) for this block.
 		// and re-weight vote since we want the voting block's weight, not the base block's weight.
@@ -751,23 +620,7 @@
 	}
 
 	logger.With().Debug("adding or updating block opinion")
-	t.BlockOpinionsByLayer[block.LayerIndex][block.ID()] = Opinion{BlockOpinions: opinion}
-=======
-		vote.Flushed = false
-		opinion[blk] = vote
-	}
-
-	for _, b := range block.ForDiff {
-		opinion[b] = opinion[b].Add(support.Multiply(t.BlockWeight(block.ID(), b)))
-	}
-	for _, b := range block.AgainstDiff {
-		opinion[b] = opinion[b].Add(against.Multiply(t.BlockWeight(block.ID(), b)))
-	}
-
-	// TODO: neutral ?
-	t.logger.With().Debug("adding block to blocks table", block.Fields()...)
 	t.BlockOpinionsByLayer[block.LayerIndex][block.ID()] = opinion
->>>>>>> 8f454947
 	return nil
 }
 
@@ -811,7 +664,6 @@
 		if _, ok := t.BlockOpinionsByLayer[b.LayerIndex]; !ok {
 			t.BlockOpinionsByLayer[b.LayerIndex] = make(map[types.BlockID]Opinion, t.AvgLayerSize)
 		}
-<<<<<<< HEAD
 		if err := t.processBlock(ctx, b); err != nil {
 			logger.With().Error("error processing block", log.Err(err))
 		} else {
@@ -848,33 +700,8 @@
 		if t.determineBlockGoodness(ctx, b) {
 			// note: we have no way of warning if a block was previously marked as not good
 			logger.With().Info("marking block good", b.ID(), b.LayerIndex)
-			t.GoodBlocksIndex[b.ID()] = struct{}{}
+			t.GoodBlocksIndex[b.ID()] = false
 			numGood++
-=======
-		if err := t.processBlock(b); err != nil {
-			t.logger.Panic(fmt.Sprintf("error processing block %v: %v", b.ID(), err))
-		}
-	}
-
-	blockscount := len(newlyr.Blocks())
-	goodblocks := len(t.GoodBlocksIndex)
-	// Go over all blocks, in order. Mark block i “good” if:
-	for _, b := range newlyr.Blocks() {
-		// (1) the base block is marked as good
-		if _, good := t.GoodBlocksIndex[b.BaseBlock]; !good {
-			t.logger.With().Debug("not marking block as good because baseblock is not good",
-				newlyr.Index(),
-				b.ID(),
-				log.FieldNamed("base_block", b.BaseBlock))
-		} else if baseBlock, err := t.bdp.GetBlock(b.BaseBlock); err != nil {
-			t.logger.Panic(fmt.Sprint("block not found ", b.BaseBlock, "err", err))
-		} else if t.checkBlockAndGetInputVector(b.ForDiff, "support", support, b.ID(), baseBlock.LayerIndex) &&
-			t.checkBlockAndGetInputVector(b.AgainstDiff, "against", against, b.ID(), baseBlock.LayerIndex) &&
-			t.checkBlockAndGetInputVector(b.NeutralDiff, "abstain", abstain, b.ID(), baseBlock.LayerIndex) {
-			// (2) all diffs appear after the base block and are consistent with the input vote vector
-			t.logger.With().Debug("marking good block", b.ID(), b.LayerIndex)
-			t.GoodBlocksIndex[b.ID()] = false
->>>>>>> 8f454947
 		} else {
 			logger.With().Info("not marking block good", b.ID(), b.LayerIndex)
 			if _, isGood := t.GoodBlocksIndex[b.ID()]; isGood {
@@ -1055,7 +882,6 @@
 				continue
 			}
 
-<<<<<<< HEAD
 			// If, for any block in this layer, the global opinion (summed block votes) disagrees with our vote (the
 			// input vector), or if the global opinion is abstain, then we do not verify this layer. This could be the
 			// result of a reorg (e.g., resolution of a network partition), or a malicious peer during sync, or
@@ -1194,23 +1020,6 @@
 				if err != nil {
 					return nil, fmt.Errorf("error summing votes for block %v in old layer %v: %w",
 						blockID, layerID, err)
-=======
-					// check if this block has an opinion on this block (TODO: maybe no opinion means AGAINST?)
-					opinionVote, ok := op[blk]
-					if !ok {
-						t.logger.With().Debug("no opinion on block",
-							log.FieldNamed("voting_block", bid),
-							log.FieldNamed("voted_block", blk))
-						continue
-					}
-
-					t.logger.With().Debug("adding block opinion to vote sum",
-						log.FieldNamed("voting_block", bid),
-						log.FieldNamed("voted_block", blk),
-						log.String("vote", opinionVote.String()),
-						log.String("sum", fmt.Sprintf("[%v, %v]", sum.Support, sum.Against)))
-					sum = sum.Add(opinionVote.Multiply(t.BlockWeight(bid, blk)))
->>>>>>> 8f454947
 				}
 
 				// TODO: should delta here represent layer depth, or should it always be 1?
@@ -1295,7 +1104,6 @@
 	return opinionVec, nil
 }
 
-<<<<<<< HEAD
 func (t *turtle) sumVotesForBlock(
 	ctx context.Context,
 	blockID types.BlockID, // the block we're summing votes for/against
@@ -1317,33 +1125,12 @@
 			if !filter(votingBlockID) {
 				logger.Debug("voting block did not pass filter, not counting its vote")
 				continue
-=======
-			// check that the total weight exceeds the confidence threshold in all positions up
-			globalOpinion := calculateGlobalOpinion(t.logger, sum, t.AvgLayerSize, float64(i.Difference(pbaseOld)))
-			t.logger.With().Debug("calculated global opinion on block",
-				log.FieldNamed("voted_block", blk),
-				i,
-				log.String("global_opinion", globalOpinion.String()),
-				log.String("sum", fmt.Sprintf("[%v, %v]", sum.Support, sum.Against)))
-
-			// If, for any block in this layer, the global opinion (summed votes) disagrees with our vote (what the
-			// input vector says), or if the global opinion is abstain, then we do not verify this layer. Otherwise,
-			// we do.
-
-			if globalOpinion != vote {
-				// TODO: trigger self healing after a while?
-				t.logger.With().Warning("global opinion on block differs from our vote, cannot verify layer",
-					blk,
-					log.String("global_opinion", globalOpinion.String()),
-					log.String("vote", vote.String()))
-				break layerLoop
->>>>>>> 8f454947
 			}
 
 			// check if this block has an opinion on the block to vote on.
 			// no opinion (on a block in an older layer) counts as an explicit vote against the block.
 			// note: in this case, the weight is already factored into the vote, so no need to fetch weight.
-			if opinionVote, exists := votingBlockOpinion.BlockOpinions[blockID]; exists {
+			if opinionVote, exists := votingBlockOpinion[blockID]; exists {
 				sum = sum.Add(opinionVote)
 				logger.With().Debug("added block opinion to vote sum",
 					log.FieldNamed("vote", opinionVote),
