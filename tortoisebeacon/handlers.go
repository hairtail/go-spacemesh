package tortoisebeacon

import (
	"context"
	"errors"
	"fmt"
	"math/big"
	"time"

	"github.com/spacemeshos/go-spacemesh/common/types"
	"github.com/spacemeshos/go-spacemesh/database"
	"github.com/spacemeshos/go-spacemesh/log"
	"github.com/spacemeshos/go-spacemesh/p2p/service"
	"github.com/spacemeshos/go-spacemesh/signing"
)

// TBProposalProtocol is a protocol for sending Tortoise Beacon proposal messages through Gossip.
const TBProposalProtocol = "TBProposalGossip"

// TBFirstVotingProtocol is a protocol for sending Tortoise Beacon first voting messages through Gossip.
const TBFirstVotingProtocol = "TBFirstVotingGossip"

// TBFollowingVotingProtocol is a protocol for sending Tortoise Beacon following voting messages through Gossip.
const TBFollowingVotingProtocol = "TBFollowingVotingGossip"

var (
	// ErrMalformedProposal is returned if proposal message is malformed.
	ErrMalformedProposal = errors.New("malformed proposal message")

	// ErrProposalDoesntPassThreshold is returned if proposal message doesn't pass threshold.
	ErrProposalDoesntPassThreshold = errors.New("proposal doesn't pass threshold")
	// ErrMalformedSignature is returned when signature is malformed.
	ErrMalformedSignature = errors.New("malformed signature")

	// ErrAlreadyVoted is returned when miner has already voted.
	ErrAlreadyVoted = errors.New("already voted")
)

// HandleSerializedProposalMessage defines method to handle Tortoise Beacon proposal Messages from gossip.
func (tb *TortoiseBeacon) HandleSerializedProposalMessage(ctx context.Context, data service.GossipMessage, sync service.Fetcher) {
	if tb.IsClosed() {
		return
	}

	receivedTime := time.Now()

<<<<<<< HEAD
	tb.Log.With().Debug("new proposal message", log.String("from", data.Sender().String()))

	var message ProposalMessage
	if err := types.BytesToInterface(data.Bytes(), &message); err != nil {
		tb.Log.With().Error("received malformed proposal message",
			log.String("message", string(data.Bytes())),
=======
	tb.Log.With().Debug("New proposal message",
		log.String("sender", data.Sender().String()))

	var message ProposalMessage
	if err := types.BytesToInterface(data.Bytes(), &message); err != nil {
		tb.Log.With().Error("Received malformed proposal message",
>>>>>>> 23d84097
			log.Err(err))

		return
	}

	currentEpoch := tb.currentEpoch()
	if message.EpochID < currentEpoch {
		tb.Log.With().Debug("received proposal message from previous epoch, ignoring",
			log.Uint64("message_epoch", uint64(message.EpochID)),
			log.Uint32("current_epoch", uint32(currentEpoch)))

		return
	}

	tb.proposalChansMu.Lock()
	ch := tb.getOrCreateProposalChannel(message.EpochID)
	tb.proposalChansMu.Unlock()

	proposalWithReceipt := &proposalMessageWithReceiptData{
		message:      message,
		gossip:       data,
		receivedTime: receivedTime,
	}

	select {
	case <-ctx.Done():
	case ch <- proposalWithReceipt:
	}
}

func (tb *TortoiseBeacon) handleProposalMessage(m ProposalMessage, receivedTime time.Time) error {
	currentEpoch := tb.currentEpoch()

<<<<<<< HEAD
	atxID, err := tb.atxDB.GetNodeAtxIDForEpoch(m.MinerID, currentEpoch-1)
	if errors.Is(err, database.ErrNotFound) {
		tb.Log.With().Warning("miner has no atxs in the previous epoch",
			log.String("miner_id", m.MinerID.Key))

		return nil
	}

	if err != nil {
		return fmt.Errorf("get node ATXID for epoch (miner ID %v): %w", m.MinerID.Key, err)
	}

	err = tb.verifyProposalMessage(m, currentEpoch)
	if errors.Is(err, ErrProposalDoesntPassThreshold) {
		// not a handling error
		tb.Log.With().Info("miner's proposal doesn't pass threshold",
			log.String("miner_id", m.MinerID.Key))

=======
	atxID, err := tb.verifyProposalMessage(m, currentEpoch)
	if errors.Is(err, ErrProposalDoesntPassThreshold) || errors.Is(err, database.ErrNotFound) {
>>>>>>> 23d84097
		return nil
	}

	if err != nil {
		return err
	}

	if err := tb.classifyProposalMessage(m, atxID, currentEpoch, receivedTime); err != nil {
		return fmt.Errorf("classify proposal message: %w", err)
	}

	return nil
}

func (tb *TortoiseBeacon) classifyProposalMessage(m ProposalMessage, atxID types.ATXID, currentEpoch types.EpochID, receivedTime time.Time) error {
	atxHeader, err := tb.atxDB.GetAtxHeader(atxID)
	if err != nil {
		return fmt.Errorf("failed to get ATXID %v header: %w", atxID, err)
	}

	atxTimestamp, err := tb.atxDB.GetAtxTimestamp(atxID)
	if err != nil {
		return fmt.Errorf("failed to get ATXID %v timestamp: %w", atxID, err)
	}

	atxEpoch := atxHeader.PubLayerID.GetEpoch()
	nextEpochStart := tb.clock.LayerToTime((atxEpoch + 1).FirstLayer())

	// Each smesher partitions the valid proposals received in the previous epoch into three sets:
	// - Timely proposals: received up to δ after the end of the previous epoch.
	// - Delayed proposals: received between δ and 2δ after the end of the previous epoch.
	// - Late proposals: more than 2δ after the end of the previous epoch.
	// Note that honest users cannot disagree on timing by more than δ,
	// so if a proposal is timely for any honest user,
	// it cannot be late for any honest user (and vice versa).

	switch {
	case tb.isValidProposalMessage(currentEpoch, atxTimestamp, nextEpochStart, receivedTime):
<<<<<<< HEAD
		tb.Log.With().Debug("received valid proposal message",
			log.Uint64("epoch_id", uint64(currentEpoch)),
=======
		tb.Log.With().Debug("Received valid proposal message",
			log.Uint32("epoch_id", uint32(currentEpoch)),
>>>>>>> 23d84097
			log.String("message", m.String()),
			log.String("atx_timestamp", atxTimestamp.String()),
			log.String("next_epoch_start", nextEpochStart.String()),
			log.String("received_time", receivedTime.String()),
			log.Duration("grace_period", tb.config.GracePeriodDuration))

		tb.incomingProposals.valid = append(tb.incomingProposals.valid, m.VRFSignature)

	case tb.isPotentiallyValidProposalMessage(currentEpoch, atxTimestamp, nextEpochStart, receivedTime):
<<<<<<< HEAD
		tb.Log.With().Debug("received potentially valid proposal message",
			log.Uint64("epoch_id", uint64(currentEpoch)),
=======
		tb.Log.With().Debug("Received potentially valid proposal message",
			log.Uint32("epoch_id", uint32(currentEpoch)),
>>>>>>> 23d84097
			log.String("message", m.String()),
			log.String("atx_timestamp", atxTimestamp.String()),
			log.String("next_epoch_start", nextEpochStart.String()),
			log.String("received_time", receivedTime.String()),
			log.Duration("grace_period", tb.config.GracePeriodDuration))

		tb.incomingProposals.potentiallyValid = append(tb.incomingProposals.potentiallyValid, m.VRFSignature)

	default:
<<<<<<< HEAD
		tb.Log.With().Warning("received invalid proposal message",
			log.Uint64("epoch_id", uint64(currentEpoch)),
=======
		tb.Log.With().Warning("Received invalid proposal message",
			log.Uint32("epoch_id", uint32(currentEpoch)),
>>>>>>> 23d84097
			log.String("atx_timestamp", atxTimestamp.String()),
			log.String("next_epoch_start", nextEpochStart.String()),
			log.String("received_time", receivedTime.String()),
			log.Duration("grace_period", tb.config.GracePeriodDuration))
	}

	return nil
}

func (tb *TortoiseBeacon) verifyProposalMessage(m ProposalMessage, currentEpoch types.EpochID) (types.ATXID, error) {
	currentEpochProposal, err := tb.buildProposal(currentEpoch)
	if err != nil {
		return types.ATXID{}, fmt.Errorf("calculate proposal: %w", err)
	}

	minerPK := signing.NewPublicKey(m.MinerPK)
	atxID, err := tb.atxDB.GetNodeAtxIDForEpoch(minerPK.String(), currentEpoch-1)
	if errors.Is(err, database.ErrNotFound) {
		tb.Log.With().Warning("Miner has no ATXs in the previous epoch",
			log.String("miner_id", minerPK.ShortString()))

		return types.ATXID{}, database.ErrNotFound
	}

	if err != nil {
		return types.ATXID{}, fmt.Errorf("get node ATXID for epoch (miner ID %v): %w", minerPK.ShortString(), err)
	}

	if !tb.vrfVerifier.Verify(minerPK, currentEpochProposal, m.VRFSignature) {
		// TODO(nkryuchkov): attach telemetry
<<<<<<< HEAD
		tb.Log.With().Warning("received malformed proposal message: vrf is not verified",
			log.String("sender", m.MinerID.Key))
=======
		tb.Log.With().Warning("Received malformed proposal message: VRF is not verified",
			log.String("sender", minerPK.ShortString()))
>>>>>>> 23d84097

		// TODO(nkryuchkov): add a test for this case
		return types.ATXID{}, ErrMalformedProposal
	}

	epochWeight, _, err := tb.atxDB.GetEpochWeight(currentEpoch)
	if err != nil {
		return types.ATXID{}, fmt.Errorf("get epoch %v weight: %w", currentEpoch, err)
	}

	proposalShortString := types.BytesToHash(m.VRFSignature).ShortString()

	passes, err := tb.proposalPassesEligibilityThreshold(m.VRFSignature, epochWeight)
	if err != nil {
		// not a handling error
		tb.Log.With().Info("Miner's proposal doesn't pass threshold",
			log.String("miner_id", minerPK.ShortString()))

		return types.ATXID{}, fmt.Errorf("proposalPassesEligibilityThreshold: proposal=%v, weight=%v: %w",
			proposalShortString, epochWeight, err)
	}

	if !passes {
		tb.Log.With().Warning("rejected proposal message which doesn't pass threshold",
			log.String("proposal", proposalShortString))

		return types.ATXID{}, ErrProposalDoesntPassThreshold
	}

	return atxID, nil
}

func (tb *TortoiseBeacon) isPotentiallyValidProposalMessage(currentEpoch types.EpochID, atxTimestamp, nextEpochStart, receivedTimestamp time.Time) bool {
	delayedATX := atxTimestamp.Before(nextEpochStart.Add(tb.config.GracePeriodDuration))
	delayedProposal := tb.receivedBeforeProposalPhaseFinished(currentEpoch, receivedTimestamp.Add(-tb.config.GracePeriodDuration))

	return delayedATX && delayedProposal
}

func (tb *TortoiseBeacon) isValidProposalMessage(currentEpoch types.EpochID, atxTimestamp, nextEpochStart, receivedTimestamp time.Time) bool {
	timelyATX := atxTimestamp.Before(nextEpochStart)
	timelyProposal := tb.receivedBeforeProposalPhaseFinished(currentEpoch, receivedTimestamp)

	return timelyATX && timelyProposal
}

// HandleSerializedFirstVotingMessage defines method to handle Tortoise Beacon first voting Messages from gossip.
func (tb *TortoiseBeacon) HandleSerializedFirstVotingMessage(ctx context.Context, data service.GossipMessage, sync service.Fetcher) {
	if tb.IsClosed() {
		return
	}

<<<<<<< HEAD
	minerID := data.Sender()

	tb.Log.With().Debug("new voting message",
		log.String("miner_id", minerID.String()))
=======
	tb.Log.With().Debug("New voting message",
		log.String("sender", data.Sender().String()))
>>>>>>> 23d84097

	var m FirstVotingMessage
	if err := types.BytesToInterface(data.Bytes(), &m); err != nil {
		tb.Log.With().Error("received invalid voting message",
			log.String("message", string(data.Bytes())),
			log.Err(err))

		return
	}

	if err := tb.handleFirstVotingMessage(m); err != nil {
		tb.Log.With().Error("failed to handle first voting message",
			log.Err(err))

		return
	}

	data.ReportValidation(ctx, TBFirstVotingProtocol)
}

func (tb *TortoiseBeacon) handleFirstVotingMessage(message FirstVotingMessage) error {
	currentEpoch := tb.currentEpoch()

	minerPK, atxID, err := tb.verifyFirstVotingMessage(message, currentEpoch)
	if errors.Is(err, database.ErrNotFound) || errors.Is(err, ErrMalformedSignature) || errors.Is(err, ErrAlreadyVoted) {
		return nil
	}

	if err != nil {
		return fmt.Errorf("verify first voting message: %w", err)
	}

<<<<<<< HEAD
	tb.Log.With().Debug("new voting message",
		log.String("miner_id", minerID.String()))

	var m FollowingVotingMessage
	if err := types.BytesToInterface(data.Bytes(), &m); err != nil {
		tb.Log.With().Error("received invalid voting message",
			log.String("message", string(data.Bytes())),
			log.Err(err))
=======
	atx, err := tb.atxDB.GetAtxHeader(atxID)
	if err != nil {
		return fmt.Errorf("atx header: %w", err)
	}

	voteWeight := new(big.Int).SetUint64(atx.GetWeight())
>>>>>>> 23d84097

	tb.Log.With().Debug("Received first voting message, storing its votes",
		log.String("miner_id", minerPK.ShortString()),
		log.Uint32("epoch_id", uint32(currentEpoch)),
		log.Uint32("round_id", uint32(firstRound)))

<<<<<<< HEAD
	if err := tb.handleFollowingVotingMessage(m); err != nil {
		tb.Log.With().Error("failed to handle following voting message",
			log.Err(err))
=======
	tb.storeFirstVotes(message, minerPK, voteWeight)
>>>>>>> 23d84097

	return nil
}

func (tb *TortoiseBeacon) verifyFirstVotingMessage(message FirstVotingMessage, currentEpoch types.EpochID) (*signing.PublicKey, types.ATXID, error) {
	messageBytes, err := types.InterfaceToBytes(message.FirstVotingMessageBody)
	if err != nil {
		return nil, types.ATXID{}, fmt.Errorf("unmarshal first voting message: %w", err)
	}

	minerPK, err := tb.edVerifier.Extract(messageBytes, message.Signature)
	if err != nil {
		return nil, types.ATXID{}, fmt.Errorf("unable to recover ID from signature %x: %w", message.Signature, err)
	}

	// TODO(nkryuchkov): Ensure that epoch is the same.

	atxID, err := tb.atxDB.GetNodeAtxIDForEpoch(minerPK.String(), currentEpoch-1)
	if errors.Is(err, database.ErrNotFound) {
<<<<<<< HEAD
		tb.Log.With().Warning("miner has no atxs in the previous epoch",
			log.String("miner_id", minerID.Key))
=======
		tb.Log.With().Warning("Miner has no ATXs in the previous epoch",
			log.String("miner_id", minerPK.ShortString()))
>>>>>>> 23d84097

		return nil, types.ATXID{}, database.ErrNotFound
	}

	if err != nil {
		return nil, types.ATXID{}, fmt.Errorf("get node ATXID for epoch (miner ID %v): %w", minerPK.ShortString(), err)
	}

<<<<<<< HEAD
	ok, err := tb.verifyEligibilityProof(message.FirstVotingMessageBody, minerID, message.Signature)
	if err != nil {
		return err
	}

	if !ok {
		tb.Log.With().Warning("received malformed first voting message, bad signature",
			log.String("miner_id", minerID.Key),
			log.Uint64("epoch_id", uint64(currentEpoch)),
			log.String("signature", util.Bytes2Hex(message.Signature)))
=======
	if !signing.Verify(minerPK, messageBytes, message.Signature) {
		tb.Log.With().Warning("Received malformed first voting message, bad signature",
			log.String("miner_id", minerPK.ShortString()),
			log.Uint32("epoch_id", uint32(currentEpoch)))
>>>>>>> 23d84097

		return nil, types.ATXID{}, ErrMalformedSignature
	}

<<<<<<< HEAD
	tb.Log.With().Debug("received first round voting message, counting it",
		log.String("message", message.String()))
=======
	tb.consensusMu.Lock()
	defer tb.consensusMu.Unlock()
>>>>>>> 23d84097

	if tb.hasVoted[firstRound] == nil {
		tb.hasVoted[firstRound] = make(map[nodeID]struct{})
	}

	// TODO(nkryuchkov): consider having a separate table for an epoch with one bit in it if atx/miner is voted already
	if _, ok := tb.hasVoted[firstRound][string(minerPK.Bytes())]; ok {
		tb.Log.With().Warning("Received malformed first voting message, already received a voting message for these PK and round",
			log.String("miner_id", minerPK.ShortString()),
			log.Uint32("epoch_id", uint32(currentEpoch)),
			log.Uint32("round_id", uint32(firstRound)))

		// TODO(nkryuchkov): report this miner through gossip
		// TODO(nkryuchkov): store evidence, generate malfeasance proof: union of two whole voting messages
		// TODO(nkryuchkov): handle malfeasance proof: we have a blacklist, on receiving, add to blacklist
		// TODO(nkryuchkov): blacklist format: key is epoch when blacklisting started, value is link to proof (union of messages)
		// TODO(nkryuchkov): ban id forever globally across packages since this epoch
		// TODO(nkryuchkov): (not tortoise beacon) do the same for ATXs

		return nil, types.ATXID{}, ErrAlreadyVoted
	}

<<<<<<< HEAD
	// TODO: no need to store each vote separately
	// have a separate table for an epoch with one bit in it if atx/miner is voted already
	if _, ok := tb.incomingVotes[thisRound][minerID.Key]; ok {
		tb.Log.With().Warning("received malformed first voting message, already received a voting message "+
			"for this pk and round",
			log.String("miner_id", minerID.Key),
			log.Uint64("epoch_id", uint64(currentEpoch)),
			log.Uint64("round_id", uint64(firstRound)))
=======
	return minerPK, atxID, nil
}
>>>>>>> 23d84097

func (tb *TortoiseBeacon) storeFirstVotes(message FirstVotingMessage, minerPK *signing.PublicKey, voteWeight *big.Int) {
	tb.consensusMu.Lock()
	defer tb.consensusMu.Unlock()

	for _, vote := range message.ValidProposals {
		if _, ok := tb.votesMargin[string(vote)]; !ok {
			tb.votesMargin[string(vote)] = new(big.Int).Set(voteWeight)
		} else {
			tb.votesMargin[string(vote)].Add(tb.votesMargin[string(vote)], voteWeight)
		}
	}

<<<<<<< HEAD
	tb.Log.With().Debug("received first voting message, counting it",
		log.String("miner_id", minerID.Key),
		log.Uint64("epoch_id", uint64(currentEpoch)),
		log.Uint64("round_id", uint64(firstRound)),
		log.String("message", message.String()))
=======
	for _, vote := range message.PotentiallyValidProposals {
		if _, ok := tb.votesMargin[string(vote)]; !ok {
			tb.votesMargin[string(vote)] = new(big.Int).Neg(voteWeight)
		} else {
			tb.votesMargin[string(vote)].Sub(tb.votesMargin[string(vote)], voteWeight)
		}
	}
>>>>>>> 23d84097

	tb.hasVoted[firstRound][string(minerPK.Bytes())] = struct{}{}

	// this is used for bit vector calculation
	// TODO(nkryuchkov): store sorted mixed valid+potentiallyValid
	tb.firstRoundIncomingVotes[string(minerPK.Bytes())] = proposals{
		valid:            message.ValidProposals,
		potentiallyValid: message.PotentiallyValidProposals,
	}
}

// HandleSerializedFollowingVotingMessage defines method to handle Tortoise Beacon following voting Messages from gossip.
func (tb *TortoiseBeacon) HandleSerializedFollowingVotingMessage(ctx context.Context, data service.GossipMessage, sync service.Fetcher) {
	if tb.IsClosed() {
		return
	}

	tb.Log.With().Debug("New voting message",
		log.String("sender", data.Sender().String()))

	var m FollowingVotingMessage
	if err := types.BytesToInterface(data.Bytes(), &m); err != nil {
		tb.Log.With().Error("Received invalid voting message",
			log.String("message", string(data.Bytes())),
			log.Err(err))

		return
	}

	if err := tb.handleFollowingVotingMessage(m); err != nil {
		tb.Log.With().Error("Failed to handle following voting message",
			log.Err(err))

		return
	}

	data.ReportValidation(ctx, TBFollowingVotingProtocol)
}

func (tb *TortoiseBeacon) handleFollowingVotingMessage(message FollowingVotingMessage) error {
	currentEpoch := tb.currentEpoch()
	messageRound := message.RoundID
<<<<<<< HEAD
	minerID := message.MinerID

	_, err := tb.atxDB.GetNodeAtxIDForEpoch(minerID, currentEpoch-1)
	if errors.Is(err, database.ErrNotFound) {
		tb.Log.With().Warning("miner has no atxs in the previous epoch",
			log.String("miner_id", minerID.Key))
=======
>>>>>>> 23d84097

	minerPK, atxID, err := tb.verifyFollowingVotingMessage(message, currentEpoch)
	if errors.Is(err, database.ErrNotFound) || errors.Is(err, ErrMalformedSignature) || errors.Is(err, ErrAlreadyVoted) {
		return nil
	}

	if err != nil {
		return fmt.Errorf("verify following voting message: %w", err)
	}

	atx, err := tb.atxDB.GetAtxHeader(atxID)
	if err != nil {
		return fmt.Errorf("atx header: %w", err)
	}

<<<<<<< HEAD
	if !ok {
		tb.Log.With().Warning("received malformed following voting message, bad signature",
			log.String("miner_id", minerID.Key),
			log.Uint64("epoch_id", uint64(currentEpoch)),
			log.String("signature", util.Bytes2Hex(message.Signature)))
=======
	voteWeight := new(big.Int).SetUint64(atx.GetWeight())
>>>>>>> 23d84097

	tb.Log.With().Debug("Received following voting message, counting its votes",
		log.String("miner_id", minerPK.ShortString()),
		log.Uint32("epoch_id", uint32(currentEpoch)),
		log.Uint32("round_id", uint32(messageRound)))

	tb.storeFollowingVotes(message, minerPK, voteWeight)

	return nil
}

func (tb *TortoiseBeacon) verifyFollowingVotingMessage(message FollowingVotingMessage, currentEpoch types.EpochID) (*signing.PublicKey, types.ATXID, error) {
	messageBytes, err := types.InterfaceToBytes(message.FollowingVotingMessageBody)
	if err != nil {
		return nil, types.ATXID{}, fmt.Errorf("unmarshal first voting message: %w", err)
	}

	minerPK, err := tb.edVerifier.Extract(messageBytes, message.Signature)
	if err != nil {
		return nil, types.ATXID{}, fmt.Errorf("unable to recover ID from signature %x: %w", message.Signature, err)
	}

	atxID, err := tb.atxDB.GetNodeAtxIDForEpoch(string(minerPK.Bytes()), currentEpoch-1)
	if errors.Is(err, database.ErrNotFound) {
		tb.Log.With().Warning("Miner has no ATXs in the previous epoch",
			log.String("miner_id", minerPK.ShortString()))

		return nil, types.ATXID{}, database.ErrNotFound
	}

<<<<<<< HEAD
	if _, ok := tb.incomingVotes[thisRound][minerID.Key]; ok {
		tb.Log.With().Warning("received malformed following voting message, already received a voting "+
			"message for this pk and round",
			log.String("miner_id", minerID.Key),
			log.Uint64("epoch_id", uint64(currentEpoch)),
			log.Uint64("round_id", uint64(messageRound)))
=======
	if err != nil {
		return nil, types.ATXID{}, fmt.Errorf("get node ATXID for epoch (miner ID %v): %w", minerPK.ShortString(), err)
	}
>>>>>>> 23d84097

	if !signing.Verify(minerPK, messageBytes, message.Signature) {
		tb.Log.With().Warning("Received malformed following voting message, bad signature",
			log.String("miner_id", minerPK.ShortString()),
			log.Uint32("epoch_id", uint32(currentEpoch)))

		return nil, types.ATXID{}, ErrMalformedSignature
	}

<<<<<<< HEAD
	tb.Log.With().Debug("received following voting message, counting it",
		log.String("miner_id", minerID.Key),
		log.Uint64("epoch_id", uint64(currentEpoch)),
		log.Uint64("round_id", uint64(messageRound)),
		log.String("message", message.String()))
=======
	tb.consensusMu.Lock()
	defer tb.consensusMu.Unlock()
>>>>>>> 23d84097

	if tb.hasVoted[message.RoundID-firstRound] == nil {
		tb.hasVoted[message.RoundID-firstRound] = make(map[nodeID]struct{})
	}

	if _, ok := tb.hasVoted[message.RoundID-firstRound][string(minerPK.Bytes())]; ok {
		tb.Log.With().Warning("Received malformed following voting message, already received a voting message for these PK and round",
			log.String("miner_id", minerPK.ShortString()),
			log.Uint32("epoch_id", uint32(currentEpoch)),
			log.Uint32("round_id", uint32(message.RoundID-firstRound)))

		return nil, types.ATXID{}, ErrAlreadyVoted
	}

	return minerPK, atxID, nil
}

func (tb *TortoiseBeacon) storeFollowingVotes(message FollowingVotingMessage, minerPK *signing.PublicKey, voteWeight *big.Int) {
	tb.consensusMu.Lock()
	defer tb.consensusMu.Unlock()

	thisRoundVotes := tb.decodeVotes(message.VotesBitVector, tb.firstRoundIncomingVotes[string(minerPK.Bytes())])

	for vote := range thisRoundVotes.valid {
		if _, ok := tb.votesMargin[vote]; !ok {
			tb.votesMargin[vote] = new(big.Int).Set(voteWeight)
		} else {
			tb.votesMargin[vote].Add(tb.votesMargin[vote], voteWeight)
		}
	}

	for vote := range thisRoundVotes.invalid {
		if _, ok := tb.votesMargin[vote]; !ok {
			tb.votesMargin[vote] = new(big.Int).Neg(voteWeight)
		} else {
			tb.votesMargin[vote].Sub(tb.votesMargin[vote], voteWeight)
		}
	}

	tb.hasVoted[message.RoundID-firstRound][string(minerPK.Bytes())] = struct{}{}
}

func (tb *TortoiseBeacon) currentEpoch() types.EpochID {
	return tb.currentLayer().GetEpoch()
}

func (tb *TortoiseBeacon) currentLayer() types.LayerID {
	tb.layerMu.RLock()
	defer tb.layerMu.RUnlock()

	return tb.lastLayer
}<|MERGE_RESOLUTION|>--- conflicted
+++ resolved
@@ -44,22 +44,11 @@
 
 	receivedTime := time.Now()
 
-<<<<<<< HEAD
-	tb.Log.With().Debug("new proposal message", log.String("from", data.Sender().String()))
+	tb.Log.With().Debug("new proposal message", log.String("sender", data.Sender().String()))
 
 	var message ProposalMessage
 	if err := types.BytesToInterface(data.Bytes(), &message); err != nil {
-		tb.Log.With().Error("received malformed proposal message",
-			log.String("message", string(data.Bytes())),
-=======
-	tb.Log.With().Debug("New proposal message",
-		log.String("sender", data.Sender().String()))
-
-	var message ProposalMessage
-	if err := types.BytesToInterface(data.Bytes(), &message); err != nil {
-		tb.Log.With().Error("Received malformed proposal message",
->>>>>>> 23d84097
-			log.Err(err))
+		tb.Log.With().Error("received malformed proposal message", log.Err(err))
 
 		return
 	}
@@ -92,29 +81,8 @@
 func (tb *TortoiseBeacon) handleProposalMessage(m ProposalMessage, receivedTime time.Time) error {
 	currentEpoch := tb.currentEpoch()
 
-<<<<<<< HEAD
-	atxID, err := tb.atxDB.GetNodeAtxIDForEpoch(m.MinerID, currentEpoch-1)
-	if errors.Is(err, database.ErrNotFound) {
-		tb.Log.With().Warning("miner has no atxs in the previous epoch",
-			log.String("miner_id", m.MinerID.Key))
-
-		return nil
-	}
-
-	if err != nil {
-		return fmt.Errorf("get node ATXID for epoch (miner ID %v): %w", m.MinerID.Key, err)
-	}
-
-	err = tb.verifyProposalMessage(m, currentEpoch)
-	if errors.Is(err, ErrProposalDoesntPassThreshold) {
-		// not a handling error
-		tb.Log.With().Info("miner's proposal doesn't pass threshold",
-			log.String("miner_id", m.MinerID.Key))
-
-=======
 	atxID, err := tb.verifyProposalMessage(m, currentEpoch)
 	if errors.Is(err, ErrProposalDoesntPassThreshold) || errors.Is(err, database.ErrNotFound) {
->>>>>>> 23d84097
 		return nil
 	}
 
@@ -153,13 +121,8 @@
 
 	switch {
 	case tb.isValidProposalMessage(currentEpoch, atxTimestamp, nextEpochStart, receivedTime):
-<<<<<<< HEAD
 		tb.Log.With().Debug("received valid proposal message",
-			log.Uint64("epoch_id", uint64(currentEpoch)),
-=======
-		tb.Log.With().Debug("Received valid proposal message",
 			log.Uint32("epoch_id", uint32(currentEpoch)),
->>>>>>> 23d84097
 			log.String("message", m.String()),
 			log.String("atx_timestamp", atxTimestamp.String()),
 			log.String("next_epoch_start", nextEpochStart.String()),
@@ -169,13 +132,8 @@
 		tb.incomingProposals.valid = append(tb.incomingProposals.valid, m.VRFSignature)
 
 	case tb.isPotentiallyValidProposalMessage(currentEpoch, atxTimestamp, nextEpochStart, receivedTime):
-<<<<<<< HEAD
 		tb.Log.With().Debug("received potentially valid proposal message",
-			log.Uint64("epoch_id", uint64(currentEpoch)),
-=======
-		tb.Log.With().Debug("Received potentially valid proposal message",
 			log.Uint32("epoch_id", uint32(currentEpoch)),
->>>>>>> 23d84097
 			log.String("message", m.String()),
 			log.String("atx_timestamp", atxTimestamp.String()),
 			log.String("next_epoch_start", nextEpochStart.String()),
@@ -185,13 +143,8 @@
 		tb.incomingProposals.potentiallyValid = append(tb.incomingProposals.potentiallyValid, m.VRFSignature)
 
 	default:
-<<<<<<< HEAD
 		tb.Log.With().Warning("received invalid proposal message",
-			log.Uint64("epoch_id", uint64(currentEpoch)),
-=======
-		tb.Log.With().Warning("Received invalid proposal message",
 			log.Uint32("epoch_id", uint32(currentEpoch)),
->>>>>>> 23d84097
 			log.String("atx_timestamp", atxTimestamp.String()),
 			log.String("next_epoch_start", nextEpochStart.String()),
 			log.String("received_time", receivedTime.String()),
@@ -222,13 +175,8 @@
 
 	if !tb.vrfVerifier.Verify(minerPK, currentEpochProposal, m.VRFSignature) {
 		// TODO(nkryuchkov): attach telemetry
-<<<<<<< HEAD
 		tb.Log.With().Warning("received malformed proposal message: vrf is not verified",
-			log.String("sender", m.MinerID.Key))
-=======
-		tb.Log.With().Warning("Received malformed proposal message: VRF is not verified",
 			log.String("sender", minerPK.ShortString()))
->>>>>>> 23d84097
 
 		// TODO(nkryuchkov): add a test for this case
 		return types.ATXID{}, ErrMalformedProposal
@@ -281,15 +229,7 @@
 		return
 	}
 
-<<<<<<< HEAD
-	minerID := data.Sender()
-
-	tb.Log.With().Debug("new voting message",
-		log.String("miner_id", minerID.String()))
-=======
-	tb.Log.With().Debug("New voting message",
-		log.String("sender", data.Sender().String()))
->>>>>>> 23d84097
+	tb.Log.With().Debug("new voting message", log.String("sender", data.Sender().String()))
 
 	var m FirstVotingMessage
 	if err := types.BytesToInterface(data.Bytes(), &m); err != nil {
@@ -322,36 +262,19 @@
 		return fmt.Errorf("verify first voting message: %w", err)
 	}
 
-<<<<<<< HEAD
-	tb.Log.With().Debug("new voting message",
-		log.String("miner_id", minerID.String()))
-
-	var m FollowingVotingMessage
-	if err := types.BytesToInterface(data.Bytes(), &m); err != nil {
-		tb.Log.With().Error("received invalid voting message",
-			log.String("message", string(data.Bytes())),
-			log.Err(err))
-=======
 	atx, err := tb.atxDB.GetAtxHeader(atxID)
 	if err != nil {
 		return fmt.Errorf("atx header: %w", err)
 	}
 
 	voteWeight := new(big.Int).SetUint64(atx.GetWeight())
->>>>>>> 23d84097
-
-	tb.Log.With().Debug("Received first voting message, storing its votes",
+
+	tb.Log.With().Debug("received first voting message, storing its votes",
 		log.String("miner_id", minerPK.ShortString()),
 		log.Uint32("epoch_id", uint32(currentEpoch)),
 		log.Uint32("round_id", uint32(firstRound)))
 
-<<<<<<< HEAD
-	if err := tb.handleFollowingVotingMessage(m); err != nil {
-		tb.Log.With().Error("failed to handle following voting message",
-			log.Err(err))
-=======
 	tb.storeFirstVotes(message, minerPK, voteWeight)
->>>>>>> 23d84097
 
 	return nil
 }
@@ -371,13 +294,8 @@
 
 	atxID, err := tb.atxDB.GetNodeAtxIDForEpoch(minerPK.String(), currentEpoch-1)
 	if errors.Is(err, database.ErrNotFound) {
-<<<<<<< HEAD
 		tb.Log.With().Warning("miner has no atxs in the previous epoch",
-			log.String("miner_id", minerID.Key))
-=======
-		tb.Log.With().Warning("Miner has no ATXs in the previous epoch",
 			log.String("miner_id", minerPK.ShortString()))
->>>>>>> 23d84097
 
 		return nil, types.ATXID{}, database.ErrNotFound
 	}
@@ -386,34 +304,16 @@
 		return nil, types.ATXID{}, fmt.Errorf("get node ATXID for epoch (miner ID %v): %w", minerPK.ShortString(), err)
 	}
 
-<<<<<<< HEAD
-	ok, err := tb.verifyEligibilityProof(message.FirstVotingMessageBody, minerID, message.Signature)
-	if err != nil {
-		return err
-	}
-
-	if !ok {
+	if !signing.Verify(minerPK, messageBytes, message.Signature) {
 		tb.Log.With().Warning("received malformed first voting message, bad signature",
-			log.String("miner_id", minerID.Key),
-			log.Uint64("epoch_id", uint64(currentEpoch)),
-			log.String("signature", util.Bytes2Hex(message.Signature)))
-=======
-	if !signing.Verify(minerPK, messageBytes, message.Signature) {
-		tb.Log.With().Warning("Received malformed first voting message, bad signature",
 			log.String("miner_id", minerPK.ShortString()),
 			log.Uint32("epoch_id", uint32(currentEpoch)))
->>>>>>> 23d84097
 
 		return nil, types.ATXID{}, ErrMalformedSignature
 	}
 
-<<<<<<< HEAD
-	tb.Log.With().Debug("received first round voting message, counting it",
-		log.String("message", message.String()))
-=======
 	tb.consensusMu.Lock()
 	defer tb.consensusMu.Unlock()
->>>>>>> 23d84097
 
 	if tb.hasVoted[firstRound] == nil {
 		tb.hasVoted[firstRound] = make(map[nodeID]struct{})
@@ -421,7 +321,8 @@
 
 	// TODO(nkryuchkov): consider having a separate table for an epoch with one bit in it if atx/miner is voted already
 	if _, ok := tb.hasVoted[firstRound][string(minerPK.Bytes())]; ok {
-		tb.Log.With().Warning("Received malformed first voting message, already received a voting message for these PK and round",
+		tb.Log.With().Warning("received malformed first voting message, "+
+			"already received a voting message for this pk and round",
 			log.String("miner_id", minerPK.ShortString()),
 			log.Uint32("epoch_id", uint32(currentEpoch)),
 			log.Uint32("round_id", uint32(firstRound)))
@@ -436,19 +337,8 @@
 		return nil, types.ATXID{}, ErrAlreadyVoted
 	}
 
-<<<<<<< HEAD
-	// TODO: no need to store each vote separately
-	// have a separate table for an epoch with one bit in it if atx/miner is voted already
-	if _, ok := tb.incomingVotes[thisRound][minerID.Key]; ok {
-		tb.Log.With().Warning("received malformed first voting message, already received a voting message "+
-			"for this pk and round",
-			log.String("miner_id", minerID.Key),
-			log.Uint64("epoch_id", uint64(currentEpoch)),
-			log.Uint64("round_id", uint64(firstRound)))
-=======
 	return minerPK, atxID, nil
 }
->>>>>>> 23d84097
 
 func (tb *TortoiseBeacon) storeFirstVotes(message FirstVotingMessage, minerPK *signing.PublicKey, voteWeight *big.Int) {
 	tb.consensusMu.Lock()
@@ -462,13 +352,6 @@
 		}
 	}
 
-<<<<<<< HEAD
-	tb.Log.With().Debug("received first voting message, counting it",
-		log.String("miner_id", minerID.Key),
-		log.Uint64("epoch_id", uint64(currentEpoch)),
-		log.Uint64("round_id", uint64(firstRound)),
-		log.String("message", message.String()))
-=======
 	for _, vote := range message.PotentiallyValidProposals {
 		if _, ok := tb.votesMargin[string(vote)]; !ok {
 			tb.votesMargin[string(vote)] = new(big.Int).Neg(voteWeight)
@@ -476,7 +359,6 @@
 			tb.votesMargin[string(vote)].Sub(tb.votesMargin[string(vote)], voteWeight)
 		}
 	}
->>>>>>> 23d84097
 
 	tb.hasVoted[firstRound][string(minerPK.Bytes())] = struct{}{}
 
@@ -519,15 +401,6 @@
 func (tb *TortoiseBeacon) handleFollowingVotingMessage(message FollowingVotingMessage) error {
 	currentEpoch := tb.currentEpoch()
 	messageRound := message.RoundID
-<<<<<<< HEAD
-	minerID := message.MinerID
-
-	_, err := tb.atxDB.GetNodeAtxIDForEpoch(minerID, currentEpoch-1)
-	if errors.Is(err, database.ErrNotFound) {
-		tb.Log.With().Warning("miner has no atxs in the previous epoch",
-			log.String("miner_id", minerID.Key))
-=======
->>>>>>> 23d84097
 
 	minerPK, atxID, err := tb.verifyFollowingVotingMessage(message, currentEpoch)
 	if errors.Is(err, database.ErrNotFound) || errors.Is(err, ErrMalformedSignature) || errors.Is(err, ErrAlreadyVoted) {
@@ -543,17 +416,9 @@
 		return fmt.Errorf("atx header: %w", err)
 	}
 
-<<<<<<< HEAD
-	if !ok {
-		tb.Log.With().Warning("received malformed following voting message, bad signature",
-			log.String("miner_id", minerID.Key),
-			log.Uint64("epoch_id", uint64(currentEpoch)),
-			log.String("signature", util.Bytes2Hex(message.Signature)))
-=======
 	voteWeight := new(big.Int).SetUint64(atx.GetWeight())
->>>>>>> 23d84097
-
-	tb.Log.With().Debug("Received following voting message, counting its votes",
+
+	tb.Log.With().Debug("received following voting message, counting its votes",
 		log.String("miner_id", minerPK.ShortString()),
 		log.Uint32("epoch_id", uint32(currentEpoch)),
 		log.Uint32("round_id", uint32(messageRound)))
@@ -576,50 +441,33 @@
 
 	atxID, err := tb.atxDB.GetNodeAtxIDForEpoch(string(minerPK.Bytes()), currentEpoch-1)
 	if errors.Is(err, database.ErrNotFound) {
-		tb.Log.With().Warning("Miner has no ATXs in the previous epoch",
+		tb.Log.With().Warning("miner has no ATXs in the previous epoch",
 			log.String("miner_id", minerPK.ShortString()))
 
 		return nil, types.ATXID{}, database.ErrNotFound
 	}
 
-<<<<<<< HEAD
-	if _, ok := tb.incomingVotes[thisRound][minerID.Key]; ok {
-		tb.Log.With().Warning("received malformed following voting message, already received a voting "+
-			"message for this pk and round",
-			log.String("miner_id", minerID.Key),
-			log.Uint64("epoch_id", uint64(currentEpoch)),
-			log.Uint64("round_id", uint64(messageRound)))
-=======
 	if err != nil {
 		return nil, types.ATXID{}, fmt.Errorf("get node ATXID for epoch (miner ID %v): %w", minerPK.ShortString(), err)
 	}
->>>>>>> 23d84097
 
 	if !signing.Verify(minerPK, messageBytes, message.Signature) {
-		tb.Log.With().Warning("Received malformed following voting message, bad signature",
+		tb.Log.With().Warning("received malformed following voting message, bad signature",
 			log.String("miner_id", minerPK.ShortString()),
 			log.Uint32("epoch_id", uint32(currentEpoch)))
 
 		return nil, types.ATXID{}, ErrMalformedSignature
 	}
 
-<<<<<<< HEAD
-	tb.Log.With().Debug("received following voting message, counting it",
-		log.String("miner_id", minerID.Key),
-		log.Uint64("epoch_id", uint64(currentEpoch)),
-		log.Uint64("round_id", uint64(messageRound)),
-		log.String("message", message.String()))
-=======
 	tb.consensusMu.Lock()
 	defer tb.consensusMu.Unlock()
->>>>>>> 23d84097
 
 	if tb.hasVoted[message.RoundID-firstRound] == nil {
 		tb.hasVoted[message.RoundID-firstRound] = make(map[nodeID]struct{})
 	}
 
 	if _, ok := tb.hasVoted[message.RoundID-firstRound][string(minerPK.Bytes())]; ok {
-		tb.Log.With().Warning("Received malformed following voting message, already received a voting message for these PK and round",
+		tb.Log.With().Warning("received malformed following voting message, already received a voting message for these PK and round",
 			log.String("miner_id", minerPK.ShortString()),
 			log.Uint32("epoch_id", uint32(currentEpoch)),
 			log.Uint32("round_id", uint32(message.RoundID-firstRound)))
